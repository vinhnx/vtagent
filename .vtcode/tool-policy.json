--- conflicted
+++ resolved
@@ -67,14 +67,10 @@
       "max_results_per_call": null,
       "max_items_per_call": null,
       "default_response_format": "concise",
-<<<<<<< HEAD
       "max_bytes_per_read": null,
       "max_response_bytes": null,
       "allowed_url_schemes": null,
       "denied_url_hosts": null
-=======
-      "max_bytes_per_read": null
->>>>>>> 69f6119f
     },
     "curl": {
       "allowed_modes": null,
