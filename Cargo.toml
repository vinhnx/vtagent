[package]
name = "vtagent"
version = "0.2.2"
edition = "2024"
default-run = "vtagent"

[workspace]
members = ["vtagent-core", "tools"]

[workspace.lints]
rust = {}

[workspace.lints.clippy]
expect_used = "deny"
uninlined_format_args = "deny"
unwrap_used = "deny"

[dependencies]
vtagent-core = { path = "vtagent-core" }
anyhow = "1.0"
clap = { version = "4.5", features = ["derive"] }
serde_json = "1.0"
tokio = { version = "1.37", features = [
    "full",
    "fs",
    "io-util",
    "macros",
    "rt-multi-thread",
    "sync",
] }
reqwest = { version = "0.12", features = ["json", "rustls-tls"] }
serde = { version = "1.0", features = ["derive"] }
toml = "0.8"
tokio-stream = { version = "0.1", features = ["io-util"] }
futures = "0.3"
walkdir = "2.5"
glob = "0.3"
thiserror = "1.0"
console = "0.15"
colored = "2.1"
indicatif = "0.17"
indexmap = { version = "2.2", features = ["serde"] }
itertools = "0.13"
termimad = "0.31"
regex = "1.10"
tree-sitter = "0.23"
tree-sitter-rust = "0.23"
tree-sitter-javascript = "0.23"
tree-sitter-typescript = "0.23"
tree-sitter-go = "0.23"
tree-sitter-java = "0.23"
flate2 = "1.0"
pathdiff = "0.2" # For path operations
tempfile = "3.0"
rayon = "1.8" # For parallel processing
lru = "0.12"
dashmap = "5.5" # For concurrent hash maps
once_cell = "1.19"
lazy_static = "1.4" # For lazy static initialization
sha2 = "0.10"
chrono = { version = "0.4", features = [
    "serde",
] } # For timestamp handling in CLI
aes-gcm = "0.10"
argon2 = "0.5"
rand = "0.8"
terminal_size = "0.4.3"
is-terminal = "0.4.16"
async-trait = "0.1.89"
# ANSI styling
anstyle = "1.0"
anstyle-query = "1.0"
anstream = "0.6"
<<<<<<< HEAD
=======
anstyle-parse = "0.2"
>>>>>>> 49a3f3d3
sysinfo = "0.37.0"

[features]
default = ["tool-chat"]
tool-chat = []

[profile.dev]
split-debuginfo = "unpacked"

[profile.release]
codegen-units = 1
opt-level = 3
lto = true
debug = false
strip = true
panic = "abort"

[[bin]]
name = "vtagent"
path = "src/main.rs"

[dev-dependencies]
criterion = "0.5"
tempfile = "3.0"
dialoguer = "0.9"<|MERGE_RESOLUTION|>--- conflicted
+++ resolved
@@ -71,10 +71,6 @@
 anstyle = "1.0"
 anstyle-query = "1.0"
 anstream = "0.6"
-<<<<<<< HEAD
-=======
-anstyle-parse = "0.2"
->>>>>>> 49a3f3d3
 sysinfo = "0.37.0"
 
 [features]
