use anyhow::{Context, Result};
use std::io::{self, Write};
use vtagent_core::config::loader::{ConfigManager, VTAgentConfig};
use vtagent_core::config::types::AgentConfig as CoreAgentConfig;
use vtagent_core::utils::ansi::{AnsiRenderer, MessageStyle};

// Single-agent engine with Decision Ledger support
use vtagent_core::gemini::function_calling::{FunctionCall, FunctionResponse};
use vtagent_core::gemini::models::{SystemInstruction, ToolConfig};
use vtagent_core::gemini::{Client as GeminiClient, Content, GenerateContentRequest, Part, Tool};
use vtagent_core::llm::{
    AnyClient, factory::create_provider_for_model, make_client, provider as uni,
};
use vtagent_core::models::{ModelId, Provider};
use vtagent_core::prompts::read_system_prompt_from_md;
use vtagent_core::tools::{ToolRegistry, build_function_declarations};
use vtagent_core::utils::utils::summarize_workspace_languages;

use vtagent_core::core::decision_tracker::{Action as DTAction, DecisionOutcome, DecisionTracker};
use vtagent_core::core::router::{Router, TaskClass};
use vtagent_core::core::trajectory::TrajectoryLogger;

fn read_prompt_refiner_prompt() -> Option<String> {
    std::fs::read_to_string("prompts/prompt_refiner.md").ok()
}

fn render_tool_output(val: &serde_json::Value) {
    let mut renderer = AnsiRenderer::stdout();
    if let Some(stdout) = val.get("stdout").and_then(|v| v.as_str()) {
        if !stdout.trim().is_empty() {
            let _ = renderer.line(MessageStyle::Info, "[stdout]");
            let _ = renderer.line(MessageStyle::Output, stdout);
        }
    }
    if let Some(stderr) = val.get("stderr").and_then(|v| v.as_str()) {
        if !stderr.trim().is_empty() {
            let _ = renderer.line(MessageStyle::Error, "[stderr]");
            let _ = renderer.line(MessageStyle::Error, stderr);
        }
    }
}

async fn refine_user_prompt_if_enabled(
    raw: &str,
    cfg: &CoreAgentConfig,
    vt_cfg: Option<&VTAgentConfig>,
) -> String {
    if std::env::var("VTAGENT_PROMPT_REFINER_STUB").is_ok() {
        return format!("[REFINED] {}", raw);
    }
    let Some(vtc) = vt_cfg else {
        return raw.to_string();
    };
    if !vtc.agent.refine_prompts_enabled {
        return raw.to_string();
    }

    // Provider-aware defaults for refiner model selection
    let model_provider = cfg
        .model
        .parse::<ModelId>()
        .ok()
        .map(|m| m.provider())
        .unwrap_or(Provider::Gemini);

    let refiner_model = if !vtc.agent.refine_prompts_model.is_empty() {
        vtc.agent.refine_prompts_model.clone()
    } else {
        match model_provider {
            Provider::OpenAI => {
                vtagent_core::config::constants::models::openai::GPT_5_MINI.to_string()
            }
            _ => cfg.model.clone(),
        }
    };

    let Ok(refiner) = create_provider_for_model(&refiner_model, cfg.api_key.clone()) else {
        return raw.to_string();
    };

    let system = read_prompt_refiner_prompt().unwrap_or_else(|| {
        "You are a prompt refiner. Return only the improved prompt.".to_string()
    });
    let req = uni::LLMRequest {
        messages: vec![uni::Message::user(raw.to_string())],
        system_prompt: Some(system),
        tools: None,
        model: refiner_model,
        max_tokens: Some(800),
        temperature: Some(0.3),
        stream: false,
        tool_choice: Some(uni::ToolChoice::none()),
        parallel_tool_calls: None,
        parallel_tool_config: None,
        reasoning_effort: Some(vtc.agent.reasoning_effort.clone()),
    };

    match refiner
        .generate(req)
        .await
        .and_then(|r| Ok(r.content.unwrap_or_default()))
    {
        Ok(text) if !text.trim().is_empty() => text,
        _ => raw.to_string(),
    }
}

pub async fn run_single_agent_loop(config: &CoreAgentConfig) -> Result<()> {
    // Detect provider from model; fall back to prompt-only for non-Gemini
    let provider = config
        .model
        .parse::<ModelId>()
        .ok()
        .map(|m| m.provider())
        .unwrap_or(Provider::Gemini);

    // Load vtagent.toml for tool loop knob and reasoning effort (non-fatal on failure)
    let cfg_manager = ConfigManager::load_from_workspace(&config.workspace).ok();
    let vt_cfg = cfg_manager.as_ref().map(|m| m.config());

    if provider != Provider::Gemini {
        return run_single_agent_loop_unified(config, provider, vt_cfg).await;
    }
    let mut renderer = AnsiRenderer::stdout();
    renderer.line(MessageStyle::Info, "Interactive chat (tools)")?;
    renderer.line(MessageStyle::Output, &format!("Model: {}", config.model))?;
    renderer.line(
        MessageStyle::Output,
        &format!("Workspace: {}", config.workspace.display()),
    )?;
    if let Some(summary) = summarize_workspace_languages(&config.workspace) {
        renderer.line(
            MessageStyle::Output,
            &format!("Detected languages: {}", summary),
        )?;
    }
    renderer.line(MessageStyle::Output, "")?;

    let mut client = GeminiClient::new(config.api_key.clone(), config.model.clone());
    let traj = ConfigManager::load_from_workspace(&config.workspace)
        .ok()
        .map(|m| m.config().telemetry.trajectory_enabled)
        .map(|enabled| {
            if enabled {
                TrajectoryLogger::new(&config.workspace)
            } else {
                TrajectoryLogger::disabled()
            }
        })
        .unwrap_or_else(|| TrajectoryLogger::new(&config.workspace));
    let mut ledger = DecisionTracker::new();

    let mut tool_registry = ToolRegistry::new(config.workspace.clone());
    tool_registry.initialize_async().await?;
    let function_declarations = build_function_declarations();
    let tools = vec![Tool {
        function_declarations,
    }];
    let available_tool_names: Vec<String> = tools
        .iter()
        .flat_map(|t| t.function_declarations.iter().map(|d| d.name.clone()))
        .collect();

    let mut conversation_history: Vec<Content> = vec![];
    let _base_system_prompt = read_system_prompt_from_md()
        .unwrap_or_else(|_| "You are a helpful coding assistant for a Rust workspace.".to_string());

    renderer.line(
        MessageStyle::Info,
        "Type 'exit' to quit, 'help' for commands",
    )?;
    loop {
        print!("> ");
        io::stdout().flush()?;
        let mut input = String::new();
        io::stdin().read_line(&mut input)?;
        let input = input.trim();

        match input {
            "" => continue,
            "exit" | "quit" => {
                renderer.line(MessageStyle::Info, "Goodbye!")?;
                break;
            }
            "help" => {
                renderer.line(MessageStyle::Info, "Commands: exit, help")?;
                continue;
            }
            _ => {}
        }

        conversation_history.push(Content::user_text(input));

        // Router decision (LLM if configured)
        let decision = if let Some(vt) = vt_cfg {
            Router::route_async(vt, config, &config.api_key, input).await
        } else {
            Router::route(&VTAgentConfig::default(), config, input)
        };
        traj.log_route(
            conversation_history.len(),
            &decision.selected_model,
            match decision.class {
                TaskClass::Simple => "simple",
                TaskClass::Standard => "standard",
                TaskClass::Complex => "complex",
                TaskClass::CodegenHeavy => "codegen_heavy",
                TaskClass::RetrievalHeavy => "retrieval_heavy",
            },
            &input.chars().take(120).collect::<String>(),
        );

        // Ensure Gemini client uses the routed model for this turn
        if decision.selected_model != config.model {
            client = GeminiClient::new(config.api_key.clone(), decision.selected_model.clone());
        }

        let mut working_history = conversation_history.clone();
        // Configurable inner tool-call loop cap: env > vtagent.toml > default(6)
        let max_tool_loops = std::env::var("VTAGENT_MAX_TOOL_LOOPS")
            .ok()
            .and_then(|s| s.parse::<usize>().ok())
            .filter(|&n| n > 0)
            .or_else(|| vt_cfg.map(|c| c.tools.max_tool_loops).filter(|&n| n > 0))
            .unwrap_or(6);
        let mut loop_guard = 0;
        let mut any_write_effect = false;
        let mut _final_text: Option<String> = None;

        'outer: loop {
            loop_guard += 1;
            if loop_guard >= max_tool_loops {
                break 'outer;
            }

            // Apply budgets for Gemini-native path as generation_config
            let (gen_cfg, _parallel_any) = if let Some(vt) = vt_cfg {
                // Decide class to pick budget
                let decision = Router::route_async(vt, config, &config.api_key, input).await;
                let key = match decision.class {
                    TaskClass::Simple => "simple",
                    TaskClass::Standard => "standard",
                    TaskClass::Complex => "complex",
                    TaskClass::CodegenHeavy => "codegen_heavy",
                    TaskClass::RetrievalHeavy => "retrieval_heavy",
                };
                if let Some(b) = vt.router.budgets.get(key) {
                    let mut cfg = serde_json::json!({});
                    if let Some(mt) = b.max_tokens {
                        cfg["maxOutputTokens"] = serde_json::json!(mt as u32);
                    }
                    (Some(cfg), b.max_parallel_tools.unwrap_or(0) > 1)
                } else {
                    (None, false)
                }
            } else {
                (None, false)
            };

            // Update decision ledger for this turn
            ledger.start_turn(working_history.len(), Some(input.to_string()));
            ledger.update_available_tools(available_tool_names.clone());

            // Compose refreshed system instruction including ledger
            let (lg_enabled, lg_max, lg_include) = vt_cfg
                .map(|c| {
                    (
                        c.context.ledger.enabled,
                        c.context.ledger.max_entries,
                        c.context.ledger.include_in_prompt,
                    )
                })
                .unwrap_or((true, 12, true));

            // Update ledger context first
            let last_content = working_history.last().and_then(|m| {
                m.parts.first().and_then(|p| match p {
                    Part::Text { text } => Some(text.clone()),
                    _ => None,
                })
            });
            ledger.start_turn(working_history.len(), last_content);
            let tool_names: Vec<String> = tools
                .iter()
                .flat_map(|t| t.function_declarations.iter().map(|fd| fd.name.clone()))
                .collect();
            ledger.update_available_tools(tool_names);

            let base_system_prompt = read_system_prompt_from_md().unwrap_or_else(|_| {
                "You are a helpful coding assistant for a Rust workspace.".to_string()
            });
            let system_prompt = if lg_enabled && lg_include {
                format!(
                    "{}\n\n[Decision Ledger]\n{}",
                    base_system_prompt,
                    ledger.render_ledger_brief(lg_max)
                )
            } else {
                base_system_prompt
            };
            let sys_inst = SystemInstruction::new(&system_prompt);

            let req = GenerateContentRequest {
                contents: working_history.clone(),
                tools: Some(tools.clone()),
                tool_config: Some(ToolConfig::auto()),
                system_instruction: Some(sys_inst),
                generation_config: gen_cfg,
            };

            let response = match client.generate(&req).await {
                Ok(r) => r,
                Err(e) => {
                    renderer.line(MessageStyle::Error, &format!("Provider error: {e}"))?;
                    break 'outer;
                }
            };
            _final_text = None;
            let mut function_calls: Vec<FunctionCall> = Vec::new();
            if let Some(candidate) = response.candidates.first() {
                for part in &candidate.content.parts {
                    match part {
                        Part::Text { text } => _final_text = Some(text.clone()),
                        Part::FunctionCall { function_call } => {
                            function_calls.push(function_call.clone())
                        }
                        _ => {}
                    }
                }
            }

            if function_calls.is_empty() {
                if let Some(text) = _final_text.clone() {
<<<<<<< HEAD
                    renderer.line(MessageStyle::Response, &text)?;
=======
                    renderer.line(MessageStyle::Output, &text)?;
>>>>>>> 49a3f3d3
                }
                if let Some(text) = _final_text {
                    working_history.push(Content::system_text(text));
                }
                break 'outer;
            }

            for call in function_calls {
                let name = call.name.as_str();
                let args = call.args.clone();
                renderer.line(MessageStyle::Info, &format!("[TOOL] {} {}", name, args))?;
                let decision_id = ledger.record_decision(
                    format!("Execute tool '{}' to progress task", name),
                    DTAction::ToolCall {
                        name: name.to_string(),
                        args: args.clone(),
                        expected_outcome: "Use tool output to decide next step".to_string(),
                    },
                    None,
                );
                match tool_registry.execute_tool(name, args).await {
                    Ok(tool_output) => {
                        render_tool_output(&tool_output);
                        if matches!(
                            name,
                            "write_file" | "edit_file" | "create_file" | "delete_file"
                        ) {
                            any_write_effect = true;
                        }
                        let fr = FunctionResponse {
                            name: call.name.clone(),
                            response: tool_output,
                        };
                        working_history.push(Content::user_parts(vec![Part::FunctionResponse {
                            function_response: fr,
                        }]));
                        ledger.record_outcome(
                            &decision_id,
                            DecisionOutcome::Success {
                                result: "tool_ok".to_string(),
                                metrics: Default::default(),
                            },
                        );
                    }
                    Err(e) => {
                        renderer.line(MessageStyle::Error, &format!("Tool error: {e}"))?;
                        let err = serde_json::json!({ "error": e.to_string() });
                        let fr = FunctionResponse {
                            name: call.name.clone(),
                            response: err,
                        };
                        working_history.push(Content::user_parts(vec![Part::FunctionResponse {
                            function_response: fr,
                        }]));
                        ledger.record_outcome(
                            &decision_id,
                            DecisionOutcome::Failure {
                                error: e.to_string(),
                                recovery_attempts: 0,
                                context_preserved: true,
                            },
                        );
                    }
                }
            }
        }

        if let Some(last_system) = working_history.last() {
            if let Some(text) = last_system.parts.first().and_then(|p| p.as_text()) {
                conversation_history.push(Content::system_text(text.to_string()));
            }
        }

        if let Some(last) = conversation_history.last() {
            if let Some(text) = last.parts.first().and_then(|p| p.as_text()) {
                let claims_write = text.contains("I've updated")
                    || text.contains("I have updated")
                    || text.contains("updated the `");
                if claims_write && !any_write_effect {
                    renderer.line(MessageStyle::Output, "")?;
                    renderer.line(
                        MessageStyle::Info,
                        "Note: The assistant mentioned edits but no write tool ran.",
                    )?;
                }
            }
        }
    }

    Ok(())
}

async fn run_prompt_only_loop(config: &CoreAgentConfig) -> Result<()> {
    let mut renderer = AnsiRenderer::stdout();
    renderer.line(MessageStyle::Info, "Interactive chat (prompt-only)")?;
    renderer.line(MessageStyle::Output, &format!("Model: {}", config.model))?;
    renderer.line(
        MessageStyle::Output,
        &format!("Workspace: {}", config.workspace.display()),
    )?;
    renderer.line(MessageStyle::Info, "Type 'exit' to quit")?;

    // Load VT config for optional router
    let cfg_manager = ConfigManager::load_from_workspace(&config.workspace).ok();
    let vt_cfg = cfg_manager.as_ref().map(|m| m.config());

    let model = config
        .model
        .parse::<ModelId>()
        .map_err(|_| anyhow::anyhow!("Invalid model: {}", config.model))?;
    let mut client: AnyClient = make_client(config.api_key.clone(), model);

    loop {
        print!("> ");
        io::stdout().flush()?;
        let mut input = String::new();
        io::stdin().read_line(&mut input)?;
        let input = input.trim();
        if input.is_empty() {
            continue;
        }
        if matches!(input, "exit" | "quit") {
            renderer.line(MessageStyle::Info, "Goodbye!")?;
            break;
        }

        // Router-based model override per turn
        let selected_model = vt_cfg
            .filter(|c| c.router.enabled)
            .map(|c| Router::route(c, config, input).selected_model)
            .unwrap_or_else(|| config.model.clone());
        // If model differs significantly (provider change), recreate client
        if selected_model != client.model_id() {
            if let Ok(new_model) = selected_model.parse::<ModelId>() {
                client = make_client(config.api_key.clone(), new_model);
            }
        }

        let resp = match client.generate(input).await {
            Ok(r) => r,
            Err(e) => {
                renderer.line(MessageStyle::Error, &format!("Provider error: {e}"))?;
                continue;
            }
        };
<<<<<<< HEAD
        renderer.line(MessageStyle::Response, &resp.content)?;
=======
        renderer.line(MessageStyle::Output, &resp.content)?;
>>>>>>> 49a3f3d3
    }
    Ok(())
}

// Unified single-agent tool-calling loop for OpenAI / Anthropic providers
async fn run_single_agent_loop_unified(
    config: &CoreAgentConfig,
    _provider: Provider,
    vt_cfg: Option<&VTAgentConfig>,
) -> Result<()> {
    let mut renderer = AnsiRenderer::stdout();
    renderer.line(MessageStyle::Info, "Interactive chat (tools)")?;
    renderer.line(MessageStyle::Output, &format!("Model: {}", config.model))?;
    renderer.line(
        MessageStyle::Output,
        &format!("Workspace: {}", config.workspace.display()),
    )?;
    if let Some(summary) = summarize_workspace_languages(&config.workspace) {
        renderer.line(
            MessageStyle::Output,
            &format!("Detected languages: {}", summary),
        )?;
    }
    renderer.line(MessageStyle::Output, "")?;

    // Create provider client from model + api key
    let provider_client = create_provider_for_model(&config.model, config.api_key.clone())
        .context("Failed to initialize provider client")?;

    // Tool registry + tools as provider-agnostic definitions
    let mut tool_registry = ToolRegistry::new(config.workspace.clone());
    tool_registry.initialize_async().await?;
    // Map Gemini declarations -> universal ToolDefinition
    let declarations = build_function_declarations();
    let tools: Vec<uni::ToolDefinition> = declarations
        .into_iter()
        .map(|decl| uni::ToolDefinition::function(decl.name, decl.description, decl.parameters))
        .collect();

    // Conversation history (provider-agnostic)
    let mut conversation_history: Vec<uni::Message> = vec![];
    let mut ledger = DecisionTracker::new();

    // System prompt (used via system_prompt field in LLMRequest)
    let _system_prompt = read_system_prompt_from_md()
        .unwrap_or_else(|_| "You are a helpful coding assistant for a Rust workspace.".to_string());

    let traj = ConfigManager::load_from_workspace(&config.workspace)
        .ok()
        .map(|m| m.config().telemetry.trajectory_enabled)
        .map(|enabled| {
            if enabled {
                TrajectoryLogger::new(&config.workspace)
            } else {
                TrajectoryLogger::disabled()
            }
        })
        .unwrap_or_else(|| TrajectoryLogger::new(&config.workspace));
    renderer.line(
        MessageStyle::Info,
        "Type 'exit' to quit, 'help' for commands",
    )?;
    loop {
        print!("> ");
        io::stdout().flush()?;
        let mut input = String::new();
        io::stdin().read_line(&mut input)?;
        let input = input.trim();

        match input {
            "" => continue,
            "exit" | "quit" => {
                renderer.line(MessageStyle::Info, "Goodbye!")?;
                break;
            }
            "help" => {
                renderer.line(MessageStyle::Info, "Commands: exit, help")?;
                continue;
            }
            _ => {}
        }

        // Optional prompt refinement for provider-native path
        let refined_user = refine_user_prompt_if_enabled(input, config, vt_cfg).await;
        conversation_history.push(uni::Message::user(refined_user));

        // Working copy for inner tool loop
        let mut working_history = conversation_history.clone();
        let max_tool_loops = std::env::var("VTAGENT_MAX_TOOL_LOOPS")
            .ok()
            .and_then(|s| s.parse::<usize>().ok())
            .filter(|&n| n > 0)
            .or_else(|| vt_cfg.map(|c| c.tools.max_tool_loops).filter(|&n| n > 0))
            .unwrap_or(6);

        let mut loop_guard = 0usize;
        let mut any_write_effect = false;
        let mut _final_text: Option<String> = None;

        'outer: loop {
            loop_guard += 1;
            if loop_guard >= max_tool_loops {
                break 'outer;
            }

            // Build LLMRequest with router-selected model & budgets
            let decision = if let Some(c) = vt_cfg.filter(|c| c.router.enabled) {
                Router::route_async(c, config, &config.api_key, input).await
            } else {
                Router::route(&VTAgentConfig::default(), config, input)
            };
            traj.log_route(
                working_history.len(),
                &decision.selected_model,
                match decision.class {
                    TaskClass::Simple => "simple",
                    TaskClass::Standard => "standard",
                    TaskClass::Complex => "complex",
                    TaskClass::CodegenHeavy => "codegen_heavy",
                    TaskClass::RetrievalHeavy => "retrieval_heavy",
                },
                &input.chars().take(120).collect::<String>(),
            );

            let active_model = decision.selected_model;
            // Apply budgets if present
            let (max_tokens_opt, parallel_cfg_opt) = if let Some(vt) = vt_cfg {
                let key = match decision.class {
                    TaskClass::Simple => "simple",
                    TaskClass::Standard => "standard",
                    TaskClass::Complex => "complex",
                    TaskClass::CodegenHeavy => "codegen_heavy",
                    TaskClass::RetrievalHeavy => "retrieval_heavy",
                };
                let budget = vt.router.budgets.get(key);
                let max_tokens = budget.and_then(|b| b.max_tokens).map(|n| n as u32);
                let parallel = budget.and_then(|b| b.max_parallel_tools).map(|n| {
                    vtagent_core::llm::provider::ParallelToolConfig {
                        disable_parallel_tool_use: n <= 1,
                        max_parallel_tools: Some(n),
                        encourage_parallel: n > 1,
                    }
                });
                (max_tokens, parallel)
            } else {
                (None, None)
            };
            // Inject Decision Ledger for unified providers as well
            let (lg_enabled, lg_max, lg_include) = vt_cfg
                .map(|c| {
                    (
                        c.context.ledger.enabled,
                        c.context.ledger.max_entries,
                        c.context.ledger.include_in_prompt,
                    )
                })
                .unwrap_or((true, 12, true));

            // Update ledger context first
            ledger.start_turn(
                working_history.len(),
                working_history.last().map(|m| m.content.clone()),
            );
            let tool_names: Vec<String> = tools.iter().map(|t| t.function.name.clone()).collect();
            ledger.update_available_tools(tool_names);

            let base_system_prompt = read_system_prompt_from_md().unwrap_or_else(|_| {
                "You are a helpful coding assistant for a Rust workspace.".to_string()
            });
            let system_prompt = if lg_enabled && lg_include {
                format!(
                    "{}\n\n[Decision Ledger]\n{}",
                    base_system_prompt,
                    ledger.render_ledger_brief(lg_max)
                )
            } else {
                base_system_prompt
            };

            // Update ledger context and build system prompt with ledger
            ledger.start_turn(
                working_history.len(),
                working_history.last().map(|m| m.content.clone()),
            );
            let tool_names: Vec<String> = tools.iter().map(|t| t.function.name.clone()).collect();
            ledger.update_available_tools(tool_names);

            let request = uni::LLMRequest {
                messages: working_history.clone(),
                system_prompt: Some(system_prompt.clone()),
                tools: Some(tools.clone()),
                model: active_model,
                max_tokens: max_tokens_opt.or(Some(2000)),
                temperature: Some(0.7),
                stream: false,
                tool_choice: Some(uni::ToolChoice::auto()),
                parallel_tool_calls: None,
                parallel_tool_config: parallel_cfg_opt,
                reasoning_effort: vt_cfg.map(|c| c.agent.reasoning_effort.clone()),
            };

            let response = match provider_client.generate(request).await {
                Ok(r) => r,
                Err(e) => {
                    renderer.line(MessageStyle::Error, &format!("Provider error: {e}"))?;
                    continue;
                }
            };

            _final_text = response.content.clone();

            // Extract tool calls if any
            if let Some(tool_calls) = response.tool_calls.clone() {
                if tool_calls.is_empty() {
                    if let Some(text) = _final_text.clone() {
                        working_history.push(uni::Message::assistant(text));
                    }
                } else {
                    if let Some(text) = _final_text.clone() {
                        working_history
                            .push(uni::Message::assistant_with_tools(text, tool_calls.clone()));
                    }
                    // Execute each function call
                    for call in &tool_calls {
                        let name = call.function.name.as_str();
                        let args_val = call
                            .parsed_arguments()
                            .unwrap_or_else(|_| serde_json::json!({}));
                        let dec_id = ledger.record_decision(
                            format!("Execute tool '{}' to progress task", name),
                            DTAction::ToolCall {
                                name: name.to_string(),
                                args: args_val.clone(),
                                expected_outcome: "Use tool output to decide next step".to_string(),
                            },
                            None,
                        );
                        match tool_registry.execute_tool(name, args_val.clone()).await {
                            Ok(tool_output) => {
                                traj.log_tool_call(working_history.len(), name, &args_val, true);
                                render_tool_output(&tool_output);
                                if matches!(
                                    name,
                                    "write_file" | "edit_file" | "create_file" | "delete_file"
                                ) {
                                    any_write_effect = true;
                                }
                                // Send tool response back (OpenAI expects tool role with tool_call_id)
                                let content =
                                    serde_json::to_string(&tool_output).unwrap_or("{}".to_string());
                                working_history
                                    .push(uni::Message::tool_response(call.id.clone(), content));
                                ledger.record_outcome(
                                    &dec_id,
                                    DecisionOutcome::Success {
                                        result: "tool_ok".to_string(),
                                        metrics: Default::default(),
                                    },
                                );
                            }
                            Err(e) => {
                                traj.log_tool_call(working_history.len(), name, &args_val, false);
                                renderer.line(MessageStyle::Error, &format!("Tool error: {e}"))?;
                                let err = serde_json::json!({ "error": e.to_string() });
                                let content = err.to_string();
                                working_history
                                    .push(uni::Message::tool_response(call.id.clone(), content));
                                ledger.record_outcome(
                                    &dec_id,
                                    DecisionOutcome::Failure {
                                        error: e.to_string(),
                                        recovery_attempts: 0,
                                        context_preserved: true,
                                    },
                                );
                            }
                        }
                    }
                    // Continue inner loop to let model use tool results
                    continue;
                }
            } else if let Some(text) = _final_text.clone() {
                working_history.push(uni::Message::assistant(text));
            }

            // If we reach here, no (more) tool calls
            if let Some(mut text) = _final_text.clone() {
                // Optional self-review/refinement pass based on config
                let do_review = vt_cfg.map(|c| c.agent.enable_self_review).unwrap_or(false);
                let review_passes = vt_cfg
                    .map(|c| c.agent.max_review_passes)
                    .unwrap_or(1)
                    .max(1);
                if do_review {
                    let review_system = "You are the agent's critical code reviewer. Improve clarity, correctness, and add missing test or validation guidance. Return only the improved final answer (no meta commentary).".to_string();
                    for _ in 0..review_passes {
                        let review_req = uni::LLMRequest {
                            messages: vec![uni::Message::user(format!(
                                "Please review and refine the following response. Return only the improved response.\n\n{}",
                                text
                            ))],
                            system_prompt: Some(review_system.clone()),
                            tools: None,
                            model: config.model.clone(),
                            max_tokens: Some(2000),
                            temperature: Some(0.5),
                            stream: false,
                            tool_choice: Some(uni::ToolChoice::none()),
                            parallel_tool_calls: None,
                            parallel_tool_config: None,
                            reasoning_effort: vt_cfg.map(|c| c.agent.reasoning_effort.clone()),
                        };
                        let rr = provider_client.generate(review_req).await.ok();
                        if let Some(r) = rr.and_then(|r| r.content) {
                            if !r.trim().is_empty() {
                                text = r;
                            }
                        }
                    }
                }
<<<<<<< HEAD
                renderer.line(MessageStyle::Response, &text)?;
=======
                renderer.line(MessageStyle::Output, &text)?;
>>>>>>> 49a3f3d3
                working_history.push(uni::Message::assistant(text));
            }
            break 'outer;
        }

        // Commit assistant response to true conversation history
        if let Some(last) = working_history.last() {
            if last.role == uni::MessageRole::Assistant {
                conversation_history.push(last.clone());
            }
        }

        // Post-response guard re: claimed writes without tools
        if let Some(last) = conversation_history.last() {
            if last.role == uni::MessageRole::Assistant {
                let text = &last.content;
                let claims_write = text.contains("I've updated")
                    || text.contains("I have updated")
                    || text.contains("updated the `");
                if claims_write && !any_write_effect {
                    renderer.line(MessageStyle::Output, "")?;
                    renderer.line(
                        MessageStyle::Info,
                        "Note: The assistant mentioned edits but no write tool ran.",
                    )?;
                }
            }
        }
    }

    Ok(())
}

#[cfg(test)]
mod tests {
    use super::*;

    #[tokio::test]
    async fn test_prompt_refinement_applies_to_gemini_when_flag_disabled() {
        // Arrange: enable stub to avoid network
        unsafe {
            std::env::set_var("VTAGENT_PROMPT_REFINER_STUB", "1");
        }

        // Minimal CoreAgentConfig
        let cfg = CoreAgentConfig {
            model: vtagent_core::config::constants::models::google::GEMINI_2_5_FLASH_LITE
                .to_string(),
            api_key: "test".to_string(),
            workspace: std::env::current_dir().unwrap(),
            verbose: false,
        };

        // VT config with refinement enabled and not restricted to OpenAI
        let mut vt = VTAgentConfig::default();
        vt.agent.refine_prompts_enabled = true;

        // Act
        let raw = "make me a list of files";
        let out = refine_user_prompt_if_enabled(raw, &cfg, Some(&vt)).await;

        // Assert
        assert!(out.starts_with("[REFINED] "));

        // Cleanup
        unsafe {
            std::env::remove_var("VTAGENT_PROMPT_REFINER_STUB");
        }
    }
}<|MERGE_RESOLUTION|>--- conflicted
+++ resolved
@@ -331,11 +331,7 @@
 
             if function_calls.is_empty() {
                 if let Some(text) = _final_text.clone() {
-<<<<<<< HEAD
                     renderer.line(MessageStyle::Response, &text)?;
-=======
-                    renderer.line(MessageStyle::Output, &text)?;
->>>>>>> 49a3f3d3
                 }
                 if let Some(text) = _final_text {
                     working_history.push(Content::system_text(text));
@@ -481,11 +477,7 @@
                 continue;
             }
         };
-<<<<<<< HEAD
         renderer.line(MessageStyle::Response, &resp.content)?;
-=======
-        renderer.line(MessageStyle::Output, &resp.content)?;
->>>>>>> 49a3f3d3
     }
     Ok(())
 }
@@ -806,11 +798,7 @@
                         }
                     }
                 }
-<<<<<<< HEAD
                 renderer.line(MessageStyle::Response, &text)?;
-=======
-                renderer.line(MessageStyle::Output, &text)?;
->>>>>>> 49a3f3d3
                 working_history.push(uni::Message::assistant(text));
             }
             break 'outer;
