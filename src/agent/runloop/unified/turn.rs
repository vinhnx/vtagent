use anyhow::Result;
use std::collections::BTreeSet;
use std::sync::Arc;
use std::sync::atomic::{AtomicBool, Ordering};

use vtcode_core::config::constants::defaults;
use vtcode_core::config::loader::VTCodeConfig;
use vtcode_core::config::types::AgentConfig as CoreAgentConfig;
use vtcode_core::core::decision_tracker::{Action as DTAction, DecisionOutcome};
use vtcode_core::core::router::{Router, TaskClass};
use vtcode_core::llm::provider::{self as uni, MessageRole};
use vtcode_core::tools::registry::{ToolErrorType, ToolExecutionError};
use vtcode_core::ui::Spinner;
use vtcode_core::utils::ansi::{AnsiRenderer, MessageStyle};
use vtcode_core::utils::transcript;

use crate::agent::runloop::context::{
    apply_aggressive_trim_unified, enforce_unified_context_window, prune_unified_tool_responses,
};
use crate::agent::runloop::git::confirm_changes_with_git_diff;
use crate::agent::runloop::is_context_overflow_error;
use crate::agent::runloop::prompt::refine_user_prompt_if_enabled;
use crate::agent::runloop::slash_commands::{SlashCommandOutcome, handle_slash_command};
use crate::agent::runloop::text_tools::detect_textual_tool_call;
use crate::agent::runloop::tool_output::render_tool_output;

use super::display::{
    ensure_turn_bottom_gap, maybe_show_placeholder_hint, persist_theme_preference,
    render_prompt_indicator,
};
use super::input::{ChatInput, InputOutcome, ScrollAction};
use super::session_setup::{SessionState, initialize_session};
use super::shell::{derive_recent_tool_output, should_short_circuit_shell};

use anyhow::Context;
use crossterm::cursor;

#[derive(Default)]
struct SessionStats {
    tools: BTreeSet<String>,
}

impl SessionStats {
    fn record_tool(&mut self, name: &str) {
        self.tools.insert(name.to_string());
    }

    fn render_summary(&self, renderer: &mut AnsiRenderer, history: &[uni::Message]) -> Result<()> {
        let total_chars: usize = history.iter().map(|msg| msg.content.chars().count()).sum();
        let approx_tokens = (total_chars + 3) / 4;
        let user_turns = history
            .iter()
            .filter(|msg| matches!(msg.role, MessageRole::User))
            .count();
        let assistant_turns = history
            .iter()
            .filter(|msg| matches!(msg.role, MessageRole::Assistant))
            .count();

        renderer.line(MessageStyle::Info, "Session summary")?;
        renderer.line(
            MessageStyle::Output,
            &format!(
                "User turns: {} · Assistant turns: {} · ~{} tokens",
                user_turns, assistant_turns, approx_tokens
            ),
        )?;
        if self.tools.is_empty() {
            renderer.line(MessageStyle::Output, "Tools used: none")?;
        } else {
            let joined = self.tools.iter().cloned().collect::<Vec<_>>().join(", ");
            renderer.line(MessageStyle::Output, &format!("Tools used: {}", joined))?;
        }
        Ok(())
    }
}

#[derive(Default)]
struct TranscriptView {
    offset: usize,
    page_size: usize,
}

impl TranscriptView {
    fn new() -> Self {
        Self {
            offset: 0,
            page_size: 20,
        }
    }

    fn handle_scroll(
        &mut self,
        action: ScrollAction,
        renderer: &mut AnsiRenderer,
    ) -> Result<(u16, u16)> {
        let total_lines = transcript::len();
        if total_lines == 0 {
            renderer.line(MessageStyle::Info, "Chat history is empty.")?;
        } else {
            match action {
                ScrollAction::LineUp => {
                    if self.offset < total_lines.saturating_sub(1) {
                        self.offset += 1;
                    }
                }
                ScrollAction::LineDown => {
                    self.offset = self.offset.saturating_sub(1);
                }
                ScrollAction::PageUp => {
                    let delta = self.page_size.min(total_lines);
                    if self.offset + delta >= total_lines {
                        self.offset = total_lines.saturating_sub(1);
                    } else {
                        self.offset += delta;
                    }
                }
                ScrollAction::PageDown => {
                    let delta = self.page_size.min(self.offset);
                    self.offset = self.offset.saturating_sub(delta);
                }
            }

            let snapshot = transcript::snapshot();
            let total = snapshot.len();
            if total > 0 {
                let available = total.saturating_sub(self.offset);
                let visible = self.page_size.min(available.max(1));
                let end = total.saturating_sub(self.offset);
                let start = end.saturating_sub(visible).max(0);

                renderer.line(MessageStyle::Info, "── Chat History ──")?;
                for line in snapshot.iter().skip(start).take(visible) {
                    renderer.line(MessageStyle::Output, line)?;
                }
                renderer.line(
                    MessageStyle::Info,
                    &format!(
                        "Showing lines {}–{} of {} (offset {})",
                        start + 1,
                        end,
                        total,
                        self.offset
                    ),
                )?;
                renderer.line(MessageStyle::Info, "")?;
            }
        }

        render_prompt_indicator(renderer)?;
        cursor::position().context("failed to read cursor position after history view")
    }
}

pub(crate) async fn run_single_agent_loop_unified(
    config: &CoreAgentConfig,
    vt_cfg: Option<&VTCodeConfig>,
    skip_confirmations: bool,
    full_auto: bool,
) -> Result<()> {
    let SessionState {
        mut renderer,
        placeholder_hint,
        mut placeholder_shown,
        provider_client,
        mut tool_registry,
        tools,
        trim_config,
        mut conversation_history,
        mut ledger,
        trajectory: traj,
        base_system_prompt,
    } = initialize_session(config, vt_cfg, full_auto).await?;

    renderer.line(
        MessageStyle::Info,
        "Type 'exit' to quit, 'help' for commands",
    )?;
    renderer.line(
        MessageStyle::Info,
        "Slash commands: /help, /list-themes, /theme <id>, /command <program>",
    )?;
    let ctrl_c_flag = Arc::new(AtomicBool::new(false));
    {
        let flag = ctrl_c_flag.clone();
        tokio::spawn(async move {
            if tokio::signal::ctrl_c().await.is_ok() {
                flag.store(true, Ordering::SeqCst);
            }
        });
    }
    let mut chat_input = ChatInput::default();
    let mut transcript_view = TranscriptView::new();
    let mut session_stats = SessionStats::default();
    loop {
        if ctrl_c_flag.swap(false, Ordering::SeqCst) {
            session_stats.render_summary(&mut renderer, &conversation_history)?;
            break;
        }
        maybe_show_placeholder_hint(&mut renderer, &placeholder_hint, &mut placeholder_shown)?;
        render_prompt_indicator(&mut renderer)?;
        let mut scroll_callback =
            |action: ScrollAction| transcript_view.handle_scroll(action, &mut renderer);
        let outcome = chat_input.read_line(&mut scroll_callback)?;
        let submitted = match outcome {
            InputOutcome::Submitted(text) => text,
            InputOutcome::CancelRun => {
                renderer.line(
                    MessageStyle::Info,
                    "Cancellation request noted. No active run to stop.",
                )?;
                continue;
            }
            InputOutcome::ExitSession => {
                renderer.line(MessageStyle::Info, "Goodbye!")?;
                break;
            }
            InputOutcome::Interrupted => {
                session_stats.render_summary(&mut renderer, &conversation_history)?;
                break;
            }
        };
        let input_owned = submitted.trim().to_string();

<<<<<<< HEAD
        if input_owned.is_empty() {
            continue;
        }

        match input_owned.as_str() {
            "" => continue,
=======
        // Start thinking spinner immediately after reading user input
        let thinking_spinner = Spinner::new_async("Thinking");
        renderer.line(MessageStyle::Output, "")?; // Add spacing before spinner

        if input.is_empty() {
            thinking_spinner.finish_and_clear();
            continue;
        }

        match input {
            "" => {
                thinking_spinner.finish_and_clear();
                continue;
            }
>>>>>>> 81a8e9ce
            "exit" | "quit" => {
                thinking_spinner.finish_and_clear();
                renderer.line(MessageStyle::Info, "Goodbye!")?;
                break;
            }
            "help" => {
                thinking_spinner.finish_and_clear();
                renderer.line(MessageStyle::Info, "Commands: exit, help")?;
                continue;
            }
            _ => {}
        }

        if let Some(command_input) = input_owned.strip_prefix('/') {
            match handle_slash_command(command_input, &mut renderer)? {
                SlashCommandOutcome::Handled => {
                    thinking_spinner.finish_and_clear();
                    continue;
                }
                SlashCommandOutcome::ThemeChanged(theme_id) => {
                    thinking_spinner.finish_and_clear();
                    persist_theme_preference(&mut renderer, &theme_id)?;
                    continue;
                }
                SlashCommandOutcome::ExecuteTool { name, args } => {
                    match tool_registry.preflight_tool_permission(&name) {
                        Ok(true) => {
                            let tool_spinner = Spinner::new(&format!("Running tool: {}", name));
                            match tool_registry.execute_tool(&name, args.clone()).await {
                                Ok(tool_output) => {
                                    tool_spinner.finish_and_clear();
                                    session_stats.record_tool(&name);
                                    traj.log_tool_call(
                                        conversation_history.len(),
                                        &name,
                                        &args,
                                        true,
                                    );
                                    render_tool_output(Some(name.as_str()), &tool_output);
                                }
                                Err(err) => {
                                    tool_spinner.finish_and_clear();
                                    traj.log_tool_call(
                                        conversation_history.len(),
                                        &name,
                                        &args,
                                        false,
                                    );
                                    renderer.line(
                                        MessageStyle::Error,
                                        &format!("Tool '{}' failed: {}", name, err),
                                    )?;
                                }
                            }
                        }
                        Ok(false) => {
                            session_stats.record_tool(&name);
                            let denial = ToolExecutionError::new(
                                name.clone(),
                                ToolErrorType::PolicyViolation,
                                format!("Tool '{}' execution denied by policy", name),
                            )
                            .to_json_value();
                            traj.log_tool_call(conversation_history.len(), &name, &args, false);
                            render_tool_output(Some(name.as_str()), &denial);
                        }
                        Err(err) => {
                            traj.log_tool_call(conversation_history.len(), &name, &args, false);
                            renderer.line(
                                MessageStyle::Error,
                                &format!("Failed to evaluate policy for tool '{}': {}", name, err),
                            )?;
                        }
                    }
                    continue;
                }
                SlashCommandOutcome::Exit => {
                    thinking_spinner.finish_and_clear();
                    renderer.line(MessageStyle::Info, "Goodbye!")?;
                    break;
                }
            }
        }

        let input = input_owned.as_str();

        let refined_user = refine_user_prompt_if_enabled(input, config, vt_cfg).await;
        conversation_history.push(uni::Message::user(refined_user));
        let _pruned_tools = prune_unified_tool_responses(
            &mut conversation_history,
            trim_config.preserve_recent_turns,
        );
        // Removed: Tool response pruning message
        let trim_result = enforce_unified_context_window(&mut conversation_history, trim_config);
        if trim_result.is_trimmed() {
            renderer.line(
                MessageStyle::Info,
                &format!(
                    "Trimmed {} earlier messages to respect the context window (~{} tokens).",
                    trim_result.removed_messages, trim_config.max_tokens,
                ),
            )?;
        }

        let mut working_history = conversation_history.clone();
        let max_tool_loops = vt_cfg
            .map(|cfg| cfg.tools.max_tool_loops)
            .filter(|&value| value > 0)
            .unwrap_or(defaults::DEFAULT_MAX_TOOL_LOOPS);

        let mut loop_guard = 0usize;
        let mut any_write_effect = false;
        let mut last_tool_stdout: Option<String> = None;
        let mut bottom_gap_applied = false;

        'outer: loop {
            if loop_guard == 0 {
                renderer.line(MessageStyle::Output, "")?;
            }
            loop_guard += 1;
            if loop_guard >= max_tool_loops {
                if !bottom_gap_applied {
                    renderer.line(MessageStyle::Output, "")?;
                }
                let notice = format!(
                    "I reached the configured tool-call limit of {} for this turn and paused further tool execution. Increase `tools.max_tool_loops` in vtcode.toml if you need more, then ask me to continue.",
                    max_tool_loops
                );
                renderer.line(MessageStyle::Error, &notice)?;
                ensure_turn_bottom_gap(&mut renderer, &mut bottom_gap_applied)?;
                working_history.push(uni::Message::assistant(notice));
                break 'outer;
            }

            let _ = enforce_unified_context_window(&mut working_history, trim_config);

            let decision = if let Some(cfg) = vt_cfg.filter(|cfg| cfg.router.enabled) {
                Router::route_async(cfg, config, &config.api_key, input).await
            } else {
                Router::route(&VTCodeConfig::default(), config, input)
            };
            traj.log_route(
                working_history.len(),
                &decision.selected_model,
                match decision.class {
                    TaskClass::Simple => "simple",
                    TaskClass::Standard => "standard",
                    TaskClass::Complex => "complex",
                    TaskClass::CodegenHeavy => "codegen_heavy",
                    TaskClass::RetrievalHeavy => "retrieval_heavy",
                },
                &input.chars().take(120).collect::<String>(),
            );

            let active_model = decision.selected_model;
            let (max_tokens_opt, parallel_cfg_opt) = if let Some(vt) = vt_cfg {
                let key = match decision.class {
                    TaskClass::Simple => "simple",
                    TaskClass::Standard => "standard",
                    TaskClass::Complex => "complex",
                    TaskClass::CodegenHeavy => "codegen_heavy",
                    TaskClass::RetrievalHeavy => "retrieval_heavy",
                };
                let budget = vt.router.budgets.get(key);
                let max_tokens = budget.and_then(|b| b.max_tokens).map(|value| value as u32);
                let parallel = budget.and_then(|b| b.max_parallel_tools).map(|value| {
                    vtcode_core::llm::provider::ParallelToolConfig {
                        disable_parallel_tool_use: value <= 1,
                        max_parallel_tools: Some(value),
                        encourage_parallel: value > 1,
                    }
                });
                (max_tokens, parallel)
            } else {
                (None, None)
            };

            let (lg_enabled, lg_max, lg_include) = vt_cfg
                .map(|cfg| {
                    (
                        cfg.context.ledger.enabled,
                        cfg.context.ledger.max_entries,
                        cfg.context.ledger.include_in_prompt,
                    )
                })
                .unwrap_or((true, 12, true));

            ledger.start_turn(
                working_history.len(),
                working_history
                    .last()
                    .map(|message| message.content.clone()),
            );
            let tool_names: Vec<String> = tools
                .iter()
                .map(|tool| tool.function.name.clone())
                .collect();
            ledger.update_available_tools(tool_names);

            let system_prompt = if lg_enabled && lg_include {
                format!(
                    "{}\n\n[Decision Ledger]\n{}",
                    base_system_prompt,
                    ledger.render_ledger_brief(lg_max)
                )
            } else {
                base_system_prompt.clone()
            };

            let mut attempt_history = working_history.clone();
            let mut retry_attempts = 0usize;
            let response = loop {
                retry_attempts += 1;
                let _ = enforce_unified_context_window(&mut attempt_history, trim_config);

                let request = uni::LLMRequest {
                    messages: attempt_history.clone(),
                    system_prompt: Some(system_prompt.clone()),
                    tools: Some(tools.clone()),
                    model: active_model.clone(),
                    max_tokens: max_tokens_opt.or(Some(2000)),
                    temperature: Some(0.7),
                    stream: false,
                    tool_choice: Some(uni::ToolChoice::auto()),
                    parallel_tool_calls: None,
                    parallel_tool_config: parallel_cfg_opt.clone(),
                    reasoning_effort: vt_cfg.map(|cfg| cfg.agent.reasoning_effort.clone()),
                };

                // Use the existing thinking spinner instead of creating a new one
                match provider_client.generate(request).await {
                    Ok(result) => {
                        thinking_spinner.finish_and_clear();
                        working_history = attempt_history.clone();
                        break result;
                    }
                    Err(error) => {
                        let error_text = error.to_string();
                        if is_context_overflow_error(&error_text)
                            && retry_attempts <= vtcode_core::config::constants::context::CONTEXT_ERROR_RETRY_LIMIT
                        {
                            let removed_tool_messages = prune_unified_tool_responses(
                                &mut attempt_history,
                                trim_config.preserve_recent_turns,
                            );
                            let removed_turns =
                                apply_aggressive_trim_unified(&mut attempt_history, trim_config);
                            let total_removed = removed_tool_messages + removed_turns;
                            if total_removed > 0 {
                                thinking_spinner.finish_and_clear();
                                renderer.line(
                                    MessageStyle::Info,
                                    &format!(
                                        "Context overflow detected; removed {} older messages (retry {}/{}).",
                                        total_removed,
                                        retry_attempts,
                                        vtcode_core::config::constants::context::CONTEXT_ERROR_RETRY_LIMIT,
                                    ),
                                )?;
                                conversation_history.clone_from(&attempt_history);
                                continue;
                            }
                        }
                        thinking_spinner.finish_and_clear();

                        let has_tool = working_history
                            .iter()
                            .any(|msg| msg.role == uni::MessageRole::Tool);

                        if has_tool {
                            eprintln!("Provider error (suppressed): {error_text}");
                            let reply = derive_recent_tool_output(&working_history)
                                .unwrap_or_else(|| "Command completed successfully.".to_string());
                            renderer.line(MessageStyle::Response, &reply)?;
                            ensure_turn_bottom_gap(&mut renderer, &mut bottom_gap_applied)?;
                            working_history.push(uni::Message::assistant(reply));
                            let _ = last_tool_stdout.take();
                            break 'outer;
                        } else {
                            renderer.line(
                                MessageStyle::Error,
                                &format!("Provider error: {error_text}"),
                            )?;
                        }

                        continue 'outer;
                    }
                }
            };

            let mut final_text = response.content.clone();
            let mut tool_calls = response.tool_calls.clone().unwrap_or_default();
            let mut interpreted_textual_call = false;

            if tool_calls.is_empty()
                && let Some(text) = final_text.clone()
                && let Some((name, args)) = detect_textual_tool_call(&text)
            {
                let args_display =
                    serde_json::to_string(&args).unwrap_or_else(|_| "{}".to_string());
                renderer.line(
                    MessageStyle::Info,
                    &format!(
                        "Interpreting textual tool request as {} {}",
                        &name, &args_display
                    ),
                )?;
                let call_id = format!("call_textual_{}", working_history.len());
                tool_calls.push(uni::ToolCall::function(
                    call_id.clone(),
                    name.clone(),
                    args_display.clone(),
                ));
                interpreted_textual_call = true;
                final_text = None;
            }

            if tool_calls.is_empty()
                && let Some(text) = final_text.clone()
            {
                working_history.push(uni::Message::assistant(text));
            } else {
                let assistant_text = if interpreted_textual_call {
                    String::new()
                } else {
                    final_text.clone().unwrap_or_default()
                };
                working_history.push(uni::Message::assistant_with_tools(
                    assistant_text,
                    tool_calls.clone(),
                ));
                for call in &tool_calls {
                    let name = call.function.name.as_str();
                    let args_val = call
                        .parsed_arguments()
                        .unwrap_or_else(|_| serde_json::json!({}));
                    let args_display =
                        serde_json::to_string(&args_val).unwrap_or_else(|_| "{}".to_string());
                    renderer.line(
                        MessageStyle::Tool,
                        &format!("[TOOL] {} {}", name, args_display),
                    )?;
                    let dec_id = ledger.record_decision(
                        format!("Execute tool '{}' to progress task", name),
                        DTAction::ToolCall {
                            name: name.to_string(),
                            args: args_val.clone(),
                            expected_outcome: "Use tool output to decide next step".to_string(),
                        },
                        None,
                    );

                    match tool_registry.preflight_tool_permission(name) {
                        Ok(true) => {
                            let tool_spinner = Spinner::new(&format!("Running tool: {}", name));
                            match tool_registry.execute_tool(name, args_val.clone()).await {
                                Ok(tool_output) => {
                                    tool_spinner.finish_and_clear();
                                    session_stats.record_tool(name);
                                    traj.log_tool_call(
                                        working_history.len(),
                                        name,
                                        &args_val,
                                        true,
                                    );
                                    render_tool_output(Some(name), &tool_output);
                                    last_tool_stdout = tool_output
                                        .get("stdout")
                                        .and_then(|value| value.as_str())
                                        .map(|s| s.trim().to_string())
                                        .filter(|s| !s.is_empty());
                                    let modified_files: Vec<String> = if let Some(files) =
                                        tool_output
                                            .get("modified_files")
                                            .and_then(|value| value.as_array())
                                    {
                                        files
                                            .iter()
                                            .filter_map(|file| {
                                                file.as_str().map(|value| value.to_string())
                                            })
                                            .collect()
                                    } else {
                                        vec![]
                                    };

                                    if matches!(
                                        name,
                                        "write_file"
                                            | "edit_file"
                                            | "create_file"
                                            | "delete_file"
                                            | "srgn"
                                    ) {
                                        any_write_effect = true;
                                    }

                                    if !modified_files.is_empty()
                                        && confirm_changes_with_git_diff(
                                            &modified_files,
                                            skip_confirmations,
                                        )
                                        .await?
                                    {
                                        renderer.line(
                                            MessageStyle::Info,
                                            "Changes applied successfully.",
                                        )?;
                                    } else if !modified_files.is_empty() {
                                        renderer.line(MessageStyle::Info, "Changes discarded.")?;
                                    }

                                    let content = serde_json::to_string(&tool_output)
                                        .unwrap_or("{}".to_string());
                                    working_history.push(uni::Message::tool_response(
                                        call.id.clone(),
                                        content,
                                    ));
                                    ledger.record_outcome(
                                        &dec_id,
                                        DecisionOutcome::Success {
                                            result: "tool_ok".to_string(),
                                            metrics: Default::default(),
                                        },
                                    );

                                    if should_short_circuit_shell(input, name, &args_val) {
                                        let reply = last_tool_stdout.clone().unwrap_or_else(|| {
                                            "Command completed successfully.".to_string()
                                        });
                                        renderer.line(MessageStyle::Response, &reply)?;
                                        ensure_turn_bottom_gap(
                                            &mut renderer,
                                            &mut bottom_gap_applied,
                                        )?;
                                        working_history.push(uni::Message::assistant(reply));
                                        let _ = last_tool_stdout.take();
                                        break 'outer;
                                    }
                                }
                                Err(error) => {
                                    tool_spinner.finish_and_clear();
                                    session_stats.record_tool(name);
                                    renderer.line(
                                        MessageStyle::Tool,
                                        &format!("Tool {} failed.", name),
                                    )?;
                                    traj.log_tool_call(
                                        working_history.len(),
                                        name,
                                        &args_val,
                                        false,
                                    );
                                    renderer.line(
                                        MessageStyle::Error,
                                        &format!("Tool error: {error}"),
                                    )?;
                                    let err = serde_json::json!({ "error": error.to_string() });
                                    let content = err.to_string();
                                    working_history.push(uni::Message::tool_response(
                                        call.id.clone(),
                                        content,
                                    ));
                                    let _ = last_tool_stdout.take();
                                    ledger.record_outcome(
                                        &dec_id,
                                        DecisionOutcome::Failure {
                                            error: error.to_string(),
                                            recovery_attempts: 0,
                                            context_preserved: true,
                                        },
                                    );
                                }
                            }
                        }
                        Ok(false) => {
                            session_stats.record_tool(name);
                            let denial = ToolExecutionError::new(
                                name.to_string(),
                                ToolErrorType::PolicyViolation,
                                format!("Tool '{}' execution denied by policy", name),
                            )
                            .to_json_value();
                            traj.log_tool_call(working_history.len(), name, &args_val, false);
                            render_tool_output(Some(name), &denial);
                            let content =
                                serde_json::to_string(&denial).unwrap_or("{}".to_string());
                            working_history
                                .push(uni::Message::tool_response(call.id.clone(), content));
                            ledger.record_outcome(
                                &dec_id,
                                DecisionOutcome::Failure {
                                    error: format!("Tool '{}' execution denied by policy", name),
                                    recovery_attempts: 0,
                                    context_preserved: true,
                                },
                            );
                            continue;
                        }
                        Err(err) => {
                            traj.log_tool_call(working_history.len(), name, &args_val, false);
                            renderer.line(
                                MessageStyle::Error,
                                &format!("Failed to evaluate policy for tool '{}': {}", name, err),
                            )?;
                            let err_json = serde_json::json!({
                                "error": format!(
                                    "Policy evaluation error for '{}' : {}",
                                    name, err
                                )
                            });
                            working_history.push(uni::Message::tool_response(
                                call.id.clone(),
                                err_json.to_string(),
                            ));
                            let _ = last_tool_stdout.take();
                            ledger.record_outcome(
                                &dec_id,
                                DecisionOutcome::Failure {
                                    error: format!(
                                        "Failed to evaluate policy for tool '{}': {}",
                                        name, err
                                    ),
                                    recovery_attempts: 0,
                                    context_preserved: true,
                                },
                            );
                            continue;
                        }
                    }
                }
                continue;
            }

            if let Some(mut text) = final_text.clone() {
                let do_review = vt_cfg
                    .map(|cfg| cfg.agent.enable_self_review)
                    .unwrap_or(false);
                let review_passes = vt_cfg
                    .map(|cfg| cfg.agent.max_review_passes)
                    .unwrap_or(1)
                    .max(1);
                if do_review {
                    let review_system = "You are the agent's critical code reviewer. Improve clarity, correctness, and add missing test or validation guidance. Return only the improved final answer (no meta commentary).".to_string();
                    for _ in 0..review_passes {
                        let review_req = uni::LLMRequest {
                            messages: vec![uni::Message::user(format!(
                                "Please review and refine the following response. Return only the improved response.\n\n{}",
                                text
                            ))],
                            system_prompt: Some(review_system.clone()),
                            tools: None,
                            model: config.model.clone(),
                            max_tokens: Some(2000),
                            temperature: Some(0.5),
                            stream: false,
                            tool_choice: Some(uni::ToolChoice::none()),
                            parallel_tool_calls: None,
                            parallel_tool_config: None,
                            reasoning_effort: vt_cfg.map(|cfg| cfg.agent.reasoning_effort.clone()),
                        };
                        let rr = provider_client.generate(review_req).await.ok();
                        if let Some(r) = rr.and_then(|result| result.content)
                            && !r.trim().is_empty()
                        {
                            text = r;
                        }
                    }
                }
                let trimmed = text.trim();
                let suppress_response = trimmed.is_empty()
                    || last_tool_stdout
                        .as_ref()
                        .map(|stdout| stdout == trimmed)
                        .unwrap_or(false);

                if !suppress_response {
                    renderer.line(MessageStyle::Response, &text)?;
                    ensure_turn_bottom_gap(&mut renderer, &mut bottom_gap_applied)?;
                }
                working_history.push(uni::Message::assistant(text));
                let _ = last_tool_stdout.take();
            } else {
                ensure_turn_bottom_gap(&mut renderer, &mut bottom_gap_applied)?;
            }
            break 'outer;
        }

        conversation_history = working_history;

        let _pruned_after_turn = prune_unified_tool_responses(
            &mut conversation_history,
            trim_config.preserve_recent_turns,
        );
        // Removed: Tool response pruning message after completion
        let post_trim = enforce_unified_context_window(&mut conversation_history, trim_config);
        if post_trim.is_trimmed() {
            renderer.line(
                MessageStyle::Info,
                &format!(
                    "Trimmed {} earlier messages to respect the context window (~{} tokens).",
                    post_trim.removed_messages, trim_config.max_tokens,
                ),
            )?;
        }

        if let Some(last) = conversation_history.last()
            && last.role == uni::MessageRole::Assistant
        {
            let text = &last.content;
            let claims_write = text.contains("I've updated")
                || text.contains("I have updated")
                || text.contains("updated the `");
            if claims_write && !any_write_effect {
                renderer.line(MessageStyle::Output, "")?;
                renderer.line(
                    MessageStyle::Info,
                    "Note: The assistant mentioned edits but no write tool ran.",
                )?;
            }
        }
    }

    Ok(())
}<|MERGE_RESOLUTION|>--- conflicted
+++ resolved
@@ -222,36 +222,17 @@
         };
         let input_owned = submitted.trim().to_string();
 
-<<<<<<< HEAD
         if input_owned.is_empty() {
             continue;
         }
 
         match input_owned.as_str() {
             "" => continue,
-=======
-        // Start thinking spinner immediately after reading user input
-        let thinking_spinner = Spinner::new_async("Thinking");
-        renderer.line(MessageStyle::Output, "")?; // Add spacing before spinner
-
-        if input.is_empty() {
-            thinking_spinner.finish_and_clear();
-            continue;
-        }
-
-        match input {
-            "" => {
-                thinking_spinner.finish_and_clear();
-                continue;
-            }
->>>>>>> 81a8e9ce
             "exit" | "quit" => {
-                thinking_spinner.finish_and_clear();
                 renderer.line(MessageStyle::Info, "Goodbye!")?;
                 break;
             }
             "help" => {
-                thinking_spinner.finish_and_clear();
                 renderer.line(MessageStyle::Info, "Commands: exit, help")?;
                 continue;
             }
@@ -261,11 +242,9 @@
         if let Some(command_input) = input_owned.strip_prefix('/') {
             match handle_slash_command(command_input, &mut renderer)? {
                 SlashCommandOutcome::Handled => {
-                    thinking_spinner.finish_and_clear();
                     continue;
                 }
                 SlashCommandOutcome::ThemeChanged(theme_id) => {
-                    thinking_spinner.finish_and_clear();
                     persist_theme_preference(&mut renderer, &theme_id)?;
                     continue;
                 }
@@ -322,7 +301,6 @@
                     continue;
                 }
                 SlashCommandOutcome::Exit => {
-                    thinking_spinner.finish_and_clear();
                     renderer.line(MessageStyle::Info, "Goodbye!")?;
                     break;
                 }
@@ -477,7 +455,6 @@
                 // Use the existing thinking spinner instead of creating a new one
                 match provider_client.generate(request).await {
                     Ok(result) => {
-                        thinking_spinner.finish_and_clear();
                         working_history = attempt_history.clone();
                         break result;
                     }
@@ -494,7 +471,6 @@
                                 apply_aggressive_trim_unified(&mut attempt_history, trim_config);
                             let total_removed = removed_tool_messages + removed_turns;
                             if total_removed > 0 {
-                                thinking_spinner.finish_and_clear();
                                 renderer.line(
                                     MessageStyle::Info,
                                     &format!(
@@ -508,7 +484,6 @@
                                 continue;
                             }
                         }
-                        thinking_spinner.finish_and_clear();
 
                         let has_tool = working_history
                             .iter()
