use anyhow::Result;
use serde_json::json;
use std::fs;
use tempfile::TempDir;
use vtagent_core::tools::{build_function_declarations, ToolRegistry};

#[tokio::test]
async fn test_tool_availability() -> Result<()> {
    // Check that essential tools are in the available tools
    let declarations = build_function_declarations();
    let grep_tool_exists = declarations
        .iter()
        .any(|d| d.name == "grep_search");
    assert!(
        grep_tool_exists,
        "grep_search should be available as a tool"
    );

    let list_tool_exists = declarations
        .iter()
        .any(|d| d.name == "list_files");
    assert!(
        list_tool_exists,
        "list_files should be available as a tool"
    );

    Ok(())
}

#[tokio::test]
async fn test_read_file_basic() -> Result<()> {
    let temp_dir = TempDir::new()?;
    let mut registry = ToolRegistry::new(temp_dir.path().to_path_buf());

    // Create a test file
    let test_file = temp_dir.path().join("test.txt");
    fs::write(&test_file, "Hello, World!")?;

    // Read the file
    let args = json!({
        "path": "test.txt"
    });

    let result = registry.execute_tool("read_file", args).await?;

    // Check that the file was read correctly
    assert_eq!(result["content"], "Hello, World!");
    assert_eq!(result["metadata"]["size"], 13);

    Ok(())
}

#[tokio::test]
async fn test_edit_file_with_whitespace_tolerance() -> Result<()> {
    let temp_dir = TempDir::new()?;
    let mut registry = ToolRegistry::new(temp_dir.path().to_path_buf());

    // Create a test file with specific formatting
    let test_file = temp_dir.path().join("test.rs");
    let original_content = r#"pub mod models {
    pub const TEST_MODEL: &str = "test";
    pub const SUPPORTED_MODELS: &[&str] = &[
        "model1",
        "model2",
    ];
}"#;
    fs::write(&test_file, original_content)?;

    // Test case 1: Exact match should work
    let args = json!({
        "path": "test.rs",
        "old_str": r#"    pub const SUPPORTED_MODELS: &[&str] = &[
        "model1",
        "model2",
    ];"#,
        "new_str": r#"    pub const SUPPORTED_MODELS: &[&str] = &[
        "model1",
        "model2",
        "model3",
    ];"#
    });

    let result = registry.edit_file(args).await?;
    assert_eq!(result["success"], true);

    // Verify the change was made
    let read_args = json!({ "path": "test.rs" });
    let read_result = registry.read_file(read_args).await?;
    let content = read_result["content"].as_str().unwrap();
    assert!(content.contains("model3"));

    Ok(())
}

#[tokio::test]
<<<<<<< HEAD
async fn test_pagination_basic() -> Result<()> {
    let temp_dir = TempDir::new()?;
    let mut registry = ToolRegistry::new(temp_dir.path().to_path_buf());

    // Create a directory with many files
    let test_dir = temp_dir.path().join("test_dir");
    fs::create_dir(&test_dir)?;

    // Create 250 test files
    for i in 1..=250 {
        let file_path = test_dir.join(format!("file_{:03}.txt", i));
        fs::write(&file_path, format!("Content of file {}", i))?;
    }

    // Test first page with default per_page (50)
    let args = json!({
        "path": "test_dir",
        "page": 1
    });

    let result = registry.execute_tool("list_files", args).await?;
    assert_eq!(result["success"], true);
    assert_eq!(result["page"], 1);
    assert_eq!(result["per_page"], 50);
    assert_eq!(result["has_more"], true);
    assert!(result["count"].as_u64().unwrap() <= 50);

    Ok(())
}

#[tokio::test]
async fn test_pagination_multiple_pages() -> Result<()> {
    let temp_dir = TempDir::new()?;
    let mut registry = ToolRegistry::new(temp_dir.path().to_path_buf());

    // Create a directory with many files
    let test_dir = temp_dir.path().join("test_dir");
    fs::create_dir(&test_dir)?;

    // Create 250 test files
    for i in 1..=250 {
        let file_path = test_dir.join(format!("file_{:03}.txt", i));
        fs::write(&file_path, format!("Content of file {}", i))?;
    }

    // Test second page
    let args = json!({
        "path": "test_dir",
        "page": 2,
        "per_page": 50
    });

    let result = registry.execute_tool("list_files", args).await?;
    assert_eq!(result["success"], true);
    assert_eq!(result["page"], 2);
    assert_eq!(result["per_page"], 50);
    assert_eq!(result["has_more"], true); // Should have more since we have 250 files
    assert!(result["count"].as_u64().unwrap() <= 50);

    // Test third page
    let args = json!({
        "path": "test_dir",
        "page": 3,
        "per_page": 50
    });

    let result = registry.execute_tool("list_files", args).await?;
    assert_eq!(result["success"], true);
    assert_eq!(result["page"], 3);
    assert_eq!(result["per_page"], 50);
    assert_eq!(result["has_more"], true); // Should NOT be the last page (250 total files, 50 per page)
    assert!(result["count"].as_u64().unwrap() <= 50); // Should have remaining 50 files

    Ok(())
}

#[tokio::test]
async fn test_pagination_edge_cases() -> Result<()> {
    let temp_dir = TempDir::new()?;
    let mut registry = ToolRegistry::new(temp_dir.path().to_path_buf());

    // Create a directory with exactly 100 files
    let test_dir = temp_dir.path().join("test_dir");
    fs::create_dir(&test_dir)?;

    for i in 1..=100 {
        let file_path = test_dir.join(format!("file_{:03}.txt", i));
        fs::write(&file_path, format!("Content of file {}", i))?;
    }

    // Test requesting a page beyond available data
    let args = json!({
        "path": "test_dir",
        "page": 5,
        "per_page": 50
    });

    let result = registry.execute_tool("list_files", args).await?;
    assert_eq!(result["success"], true);
    assert_eq!(result["page"], 5);
    assert_eq!(result["per_page"], 50);
    assert_eq!(result["has_more"], false);
    assert_eq!(result["count"], 0); // Should return empty result

    Ok(())
}

#[tokio::test]
async fn test_pagination_with_small_batch_size() -> Result<()> {
    let temp_dir = TempDir::new()?;
    let mut registry = ToolRegistry::new(temp_dir.path().to_path_buf());

    // Create a directory with 50 files
    let test_dir = temp_dir.path().join("test_dir");
    fs::create_dir(&test_dir)?;

    for i in 1..=50 {
        let file_path = test_dir.join(format!("file_{:03}.txt", i));
        fs::write(&file_path, format!("Content of file {}", i))?;
    }

    // Test with smaller per_page for high-load scenarios
    let args = json!({
        "path": "test_dir",
        "page": 1,
        "per_page": 25
    });

    let result = registry.execute_tool("list_files", args).await?;
    assert_eq!(result["success"], true);
    assert_eq!(result["page"], 1);
    assert_eq!(result["per_page"], 25);
    assert_eq!(result["has_more"], true);
    assert_eq!(result["count"], 25);

    // Test second page
    let args = json!({
        "path": "test_dir",
        "page": 2,
        "per_page": 25
    });

    let result = registry.execute_tool("list_files", args).await?;
    assert_eq!(result["success"], true);
    assert_eq!(result["page"], 2);
    assert_eq!(result["per_page"], 25);
    assert_eq!(result["has_more"], false);
    assert_eq!(result["count"], 25);

    Ok(())
}

#[tokio::test]
async fn test_pagination_with_max_items_cap() -> Result<()> {
    let temp_dir = TempDir::new()?;
    let mut registry = ToolRegistry::new(temp_dir.path().to_path_buf());

    // Create a directory with 200 files
    let test_dir = temp_dir.path().join("test_dir");
    fs::create_dir(&test_dir)?;

    for i in 1..=200 {
        let file_path = test_dir.join(format!("file_{:03}.txt", i));
        fs::write(&file_path, format!("Content of file {}", i))?;
    }

    // Test with max_items cap smaller than total files
    let args = json!({
        "path": "test_dir",
        "page": 1,
        "per_page": 50,
        "max_items": 75
    });

    let result = registry.execute_tool("list_files", args).await?;
    assert_eq!(result["success"], true);
    assert_eq!(result["page"], 1);
    assert_eq!(result["per_page"], 50);
    assert_eq!(result["total"], 75); // Should be capped at max_items
    assert_eq!(result["has_more"], true);
    assert_eq!(result["count"], 50);

    Ok(())
}

#[tokio::test]
async fn test_pagination_performance_large_directory() -> Result<()> {
    let temp_dir = TempDir::new()?;
    let mut registry = ToolRegistry::new(temp_dir.path().to_path_buf());

    // Create a large directory with 1000+ files to simulate high-load scenario
    let test_dir = temp_dir.path().join("large_dir");
    fs::create_dir(&test_dir)?;

    // Create 1200 files
    for i in 1..=1200 {
        let file_path = test_dir.join(format!("file_{:04}.txt", i));
        fs::write(&file_path, format!("Content of file {} with some additional text to make it larger", i))?;
    }

    // Test with reduced batch size for large directories
    let args = json!({
        "path": "large_dir",
        "page": 1,
        "per_page": 50,  // Reduced batch size for large directories
        "max_items": 1000
    });

    let start_time = std::time::Instant::now();
    let result = registry.execute_tool("list_files", args).await?;
    let duration = start_time.elapsed();

    assert_eq!(result["success"], true);
    assert_eq!(result["page"], 1);
    assert_eq!(result["per_page"], 50);
    assert_eq!(result["total"], 1000); // Capped at max_items
    assert_eq!(result["has_more"], true);
    assert_eq!(result["count"], 50);

    // Performance check: should complete within reasonable time (less than 1 second)
    assert!(duration.as_millis() < 1000, "Large directory pagination took too long: {:?}", duration);

    Ok(())
}

#[tokio::test]
async fn test_read_file_chunking_large_file() -> Result<()> {
    let temp_dir = TempDir::new()?;
    let mut registry = ToolRegistry::new(temp_dir.path().to_path_buf());

    // Create a large test file (>10,000 lines)
    let test_file = temp_dir.path().join("large_file.txt");
    let mut content = String::new();

    // Create 15,000 lines of content
    for i in 1..=15_000 {
        content.push_str(&format!("Line {}: This is a test line with some content\n", i));
    }

    fs::write(&test_file, &content)?;

    // Read the file (should be automatically chunked)
    let args = json!({
        "path": "large_file.txt"
    });

    let result = registry.execute_tool("read_file", args).await?;

    // Check that the file was chunked
    assert_eq!(result["success"], true);
    assert_eq!(result["truncated"], true);
    assert_eq!(result["total_lines"], 15_000);
    assert_eq!(result["shown_lines"], 1_600); // 800 + 800

    let content_str = result["content"].as_str().unwrap();
    assert!(content_str.contains("... [13400 lines truncated - showing first 800 and last 800 lines] ..."));
    assert!(content_str.contains("Line 1:")); // First line present
    assert!(content_str.contains("Line 15000:")); // Last line present

    Ok(())
}

#[tokio::test]
async fn test_read_file_chunking_custom_threshold() -> Result<()> {
    let temp_dir = TempDir::new()?;
    let mut registry = ToolRegistry::new(temp_dir.path().to_path_buf());

    // Create a medium test file (2,000 lines)
    let test_file = temp_dir.path().join("medium_file.txt");
    let mut content = String::new();

    for i in 1..=2_000 {
        content.push_str(&format!("Line {}: Content\n", i));
    }

    fs::write(&test_file, &content)?;

    // Read with custom chunk threshold
    let args = json!({
        "path": "medium_file.txt",
        "chunk_lines": 1000  // Custom threshold
    });

    let result = registry.execute_tool("read_file", args).await?;

    // Should be chunked due to custom threshold
    assert_eq!(result["success"], true);
    assert_eq!(result["truncated"], true);
    assert_eq!(result["total_lines"], 2_000);
    assert_eq!(result["shown_lines"], 1000); // 500 + 500 with custom threshold

    Ok(())
}

#[tokio::test]
async fn test_write_file_chunking_large_content() -> Result<()> {
    let temp_dir = TempDir::new()?;
    let mut registry = ToolRegistry::new(temp_dir.path().to_path_buf());

    // Create large content (>1MB)
    let large_content = "x".repeat(2_000_000); // 2MB of content

    let args = json!({
        "path": "large_output.txt",
        "content": large_content,
        "mode": "overwrite"
    });

    let result = registry.execute_tool("write_file", args).await?;

    // Check that chunked writing worked
    assert_eq!(result["success"], true);
    assert_eq!(result["chunked"], true);
    assert_eq!(result["bytes_written"], 2_000_000);
    assert!(result["chunks_written"].as_u64().unwrap() > 1); // Should be multiple chunks

    // Verify file was written correctly
    let written_content = fs::read_to_string(temp_dir.path().join("large_output.txt"))?;
    assert_eq!(written_content.len(), 2_000_000);

    Ok(())
}

#[tokio::test]
async fn test_edit_file_with_chunking() -> Result<()> {
    let temp_dir = TempDir::new()?;
    let mut registry = ToolRegistry::new(temp_dir.path().to_path_buf());

    // Create a large file for editing
    let test_file = temp_dir.path().join("large_edit.txt");
    let mut content = String::new();

    for i in 1..=12_000 {
        content.push_str(&format!("Line {}: Original content\n", i));
    }

    fs::write(&test_file, &content)?;

    // Edit the file (should handle chunking internally)
    let args = json!({
        "path": "large_edit.txt",
        "old_str": "Line 100: Original content\n",
        "new_str": "Line 100: Modified content\n"
    });

    let result = registry.execute_tool("edit_file", args).await?;

    // Check that edit succeeded
    assert_eq!(result["success"], true);

    // Verify the edit was applied
    let edited_content = fs::read_to_string(&test_file)?;
    assert!(edited_content.contains("Line 100: Modified content"));
    assert!(!edited_content.contains("Line 100: Original content"));
=======
async fn test_write_file_append_and_skip() -> Result<()> {
    let temp_dir = TempDir::new()?;
    let mut registry = ToolRegistry::new(temp_dir.path().to_path_buf());

    // Write initial content
    let args = json!({
        "path": "log.txt",
        "content": "Line1\n",
        "mode": "overwrite"
    });
    registry.write_file(args).await?;

    // Append content
    let args = json!({
        "path": "log.txt",
        "content": "Line2\n",
        "mode": "append"
    });
    registry.write_file(args).await?;

    // Try skip_if_exists
    let args = json!({
        "path": "log.txt",
        "content": "ShouldNotAppear",
        "mode": "skip_if_exists"
    });
    let result = registry.write_file(args).await?;
    assert_eq!(result["skipped"], true);

    // Verify file content
    let read_args = json!({ "path": "log.txt" });
    let read_result = registry.read_file(read_args).await?;
    let content = read_result["content"].as_str().unwrap();
    assert!(content.contains("Line1"));
    assert!(content.contains("Line2"));
    assert!(!content.contains("ShouldNotAppear"));
>>>>>>> 8e807c51

    Ok(())
}

#[tokio::test]
<<<<<<< HEAD
async fn test_run_terminal_cmd_output_truncation() -> Result<()> {
    let temp_dir = TempDir::new()?;
    let mut registry = ToolRegistry::new(temp_dir.path().to_path_buf());

    // Create a large file to generate verbose output
    let large_file = temp_dir.path().join("large_data.txt");
    let mut content = String::new();
    for i in 1..=20_000 {
        content.push_str(&format!("data {}\n", i));
    }
    fs::write(&large_file, &content)?;

    // Run a command that produces a lot of output
    let args = json!({
        "command": ["cat", "large_data.txt"],
        "timeout_secs": 30
    });

    let result = registry.execute_tool("run_terminal_cmd", args).await?;

    // Check that output was truncated
    assert_eq!(result["success"], true);
    assert_eq!(result["truncated"], true);
    assert_eq!(result["total_output_lines"], 20_000);
    assert_eq!(result["shown_lines"], 2_000); // 1,000 + 1,000

    let stdout = result["stdout"].as_str().unwrap();
    assert!(stdout.contains("... [18000 lines truncated] ..."));
    assert!(stdout.contains("data 1")); // First line present
    assert!(stdout.contains("data 20000")); // Last line present
=======
async fn test_edit_file_error_when_missing() -> Result<()> {
    let temp_dir = TempDir::new()?;
    let mut registry = ToolRegistry::new(temp_dir.path().to_path_buf());

    let test_file = temp_dir.path().join("sample.txt");
    fs::write(&test_file, "original")?;

    let args = json!({
        "path": "sample.txt",
        "old_str": "missing",
        "new_str": "new"
    });

    let err = registry.edit_file(args).await.unwrap_err();
    assert!(err.to_string().contains("Could not find"));
>>>>>>> 8e807c51

    Ok(())
}<|MERGE_RESOLUTION|>--- conflicted
+++ resolved
@@ -93,362 +93,6 @@
 }
 
 #[tokio::test]
-<<<<<<< HEAD
-async fn test_pagination_basic() -> Result<()> {
-    let temp_dir = TempDir::new()?;
-    let mut registry = ToolRegistry::new(temp_dir.path().to_path_buf());
-
-    // Create a directory with many files
-    let test_dir = temp_dir.path().join("test_dir");
-    fs::create_dir(&test_dir)?;
-
-    // Create 250 test files
-    for i in 1..=250 {
-        let file_path = test_dir.join(format!("file_{:03}.txt", i));
-        fs::write(&file_path, format!("Content of file {}", i))?;
-    }
-
-    // Test first page with default per_page (50)
-    let args = json!({
-        "path": "test_dir",
-        "page": 1
-    });
-
-    let result = registry.execute_tool("list_files", args).await?;
-    assert_eq!(result["success"], true);
-    assert_eq!(result["page"], 1);
-    assert_eq!(result["per_page"], 50);
-    assert_eq!(result["has_more"], true);
-    assert!(result["count"].as_u64().unwrap() <= 50);
-
-    Ok(())
-}
-
-#[tokio::test]
-async fn test_pagination_multiple_pages() -> Result<()> {
-    let temp_dir = TempDir::new()?;
-    let mut registry = ToolRegistry::new(temp_dir.path().to_path_buf());
-
-    // Create a directory with many files
-    let test_dir = temp_dir.path().join("test_dir");
-    fs::create_dir(&test_dir)?;
-
-    // Create 250 test files
-    for i in 1..=250 {
-        let file_path = test_dir.join(format!("file_{:03}.txt", i));
-        fs::write(&file_path, format!("Content of file {}", i))?;
-    }
-
-    // Test second page
-    let args = json!({
-        "path": "test_dir",
-        "page": 2,
-        "per_page": 50
-    });
-
-    let result = registry.execute_tool("list_files", args).await?;
-    assert_eq!(result["success"], true);
-    assert_eq!(result["page"], 2);
-    assert_eq!(result["per_page"], 50);
-    assert_eq!(result["has_more"], true); // Should have more since we have 250 files
-    assert!(result["count"].as_u64().unwrap() <= 50);
-
-    // Test third page
-    let args = json!({
-        "path": "test_dir",
-        "page": 3,
-        "per_page": 50
-    });
-
-    let result = registry.execute_tool("list_files", args).await?;
-    assert_eq!(result["success"], true);
-    assert_eq!(result["page"], 3);
-    assert_eq!(result["per_page"], 50);
-    assert_eq!(result["has_more"], true); // Should NOT be the last page (250 total files, 50 per page)
-    assert!(result["count"].as_u64().unwrap() <= 50); // Should have remaining 50 files
-
-    Ok(())
-}
-
-#[tokio::test]
-async fn test_pagination_edge_cases() -> Result<()> {
-    let temp_dir = TempDir::new()?;
-    let mut registry = ToolRegistry::new(temp_dir.path().to_path_buf());
-
-    // Create a directory with exactly 100 files
-    let test_dir = temp_dir.path().join("test_dir");
-    fs::create_dir(&test_dir)?;
-
-    for i in 1..=100 {
-        let file_path = test_dir.join(format!("file_{:03}.txt", i));
-        fs::write(&file_path, format!("Content of file {}", i))?;
-    }
-
-    // Test requesting a page beyond available data
-    let args = json!({
-        "path": "test_dir",
-        "page": 5,
-        "per_page": 50
-    });
-
-    let result = registry.execute_tool("list_files", args).await?;
-    assert_eq!(result["success"], true);
-    assert_eq!(result["page"], 5);
-    assert_eq!(result["per_page"], 50);
-    assert_eq!(result["has_more"], false);
-    assert_eq!(result["count"], 0); // Should return empty result
-
-    Ok(())
-}
-
-#[tokio::test]
-async fn test_pagination_with_small_batch_size() -> Result<()> {
-    let temp_dir = TempDir::new()?;
-    let mut registry = ToolRegistry::new(temp_dir.path().to_path_buf());
-
-    // Create a directory with 50 files
-    let test_dir = temp_dir.path().join("test_dir");
-    fs::create_dir(&test_dir)?;
-
-    for i in 1..=50 {
-        let file_path = test_dir.join(format!("file_{:03}.txt", i));
-        fs::write(&file_path, format!("Content of file {}", i))?;
-    }
-
-    // Test with smaller per_page for high-load scenarios
-    let args = json!({
-        "path": "test_dir",
-        "page": 1,
-        "per_page": 25
-    });
-
-    let result = registry.execute_tool("list_files", args).await?;
-    assert_eq!(result["success"], true);
-    assert_eq!(result["page"], 1);
-    assert_eq!(result["per_page"], 25);
-    assert_eq!(result["has_more"], true);
-    assert_eq!(result["count"], 25);
-
-    // Test second page
-    let args = json!({
-        "path": "test_dir",
-        "page": 2,
-        "per_page": 25
-    });
-
-    let result = registry.execute_tool("list_files", args).await?;
-    assert_eq!(result["success"], true);
-    assert_eq!(result["page"], 2);
-    assert_eq!(result["per_page"], 25);
-    assert_eq!(result["has_more"], false);
-    assert_eq!(result["count"], 25);
-
-    Ok(())
-}
-
-#[tokio::test]
-async fn test_pagination_with_max_items_cap() -> Result<()> {
-    let temp_dir = TempDir::new()?;
-    let mut registry = ToolRegistry::new(temp_dir.path().to_path_buf());
-
-    // Create a directory with 200 files
-    let test_dir = temp_dir.path().join("test_dir");
-    fs::create_dir(&test_dir)?;
-
-    for i in 1..=200 {
-        let file_path = test_dir.join(format!("file_{:03}.txt", i));
-        fs::write(&file_path, format!("Content of file {}", i))?;
-    }
-
-    // Test with max_items cap smaller than total files
-    let args = json!({
-        "path": "test_dir",
-        "page": 1,
-        "per_page": 50,
-        "max_items": 75
-    });
-
-    let result = registry.execute_tool("list_files", args).await?;
-    assert_eq!(result["success"], true);
-    assert_eq!(result["page"], 1);
-    assert_eq!(result["per_page"], 50);
-    assert_eq!(result["total"], 75); // Should be capped at max_items
-    assert_eq!(result["has_more"], true);
-    assert_eq!(result["count"], 50);
-
-    Ok(())
-}
-
-#[tokio::test]
-async fn test_pagination_performance_large_directory() -> Result<()> {
-    let temp_dir = TempDir::new()?;
-    let mut registry = ToolRegistry::new(temp_dir.path().to_path_buf());
-
-    // Create a large directory with 1000+ files to simulate high-load scenario
-    let test_dir = temp_dir.path().join("large_dir");
-    fs::create_dir(&test_dir)?;
-
-    // Create 1200 files
-    for i in 1..=1200 {
-        let file_path = test_dir.join(format!("file_{:04}.txt", i));
-        fs::write(&file_path, format!("Content of file {} with some additional text to make it larger", i))?;
-    }
-
-    // Test with reduced batch size for large directories
-    let args = json!({
-        "path": "large_dir",
-        "page": 1,
-        "per_page": 50,  // Reduced batch size for large directories
-        "max_items": 1000
-    });
-
-    let start_time = std::time::Instant::now();
-    let result = registry.execute_tool("list_files", args).await?;
-    let duration = start_time.elapsed();
-
-    assert_eq!(result["success"], true);
-    assert_eq!(result["page"], 1);
-    assert_eq!(result["per_page"], 50);
-    assert_eq!(result["total"], 1000); // Capped at max_items
-    assert_eq!(result["has_more"], true);
-    assert_eq!(result["count"], 50);
-
-    // Performance check: should complete within reasonable time (less than 1 second)
-    assert!(duration.as_millis() < 1000, "Large directory pagination took too long: {:?}", duration);
-
-    Ok(())
-}
-
-#[tokio::test]
-async fn test_read_file_chunking_large_file() -> Result<()> {
-    let temp_dir = TempDir::new()?;
-    let mut registry = ToolRegistry::new(temp_dir.path().to_path_buf());
-
-    // Create a large test file (>10,000 lines)
-    let test_file = temp_dir.path().join("large_file.txt");
-    let mut content = String::new();
-
-    // Create 15,000 lines of content
-    for i in 1..=15_000 {
-        content.push_str(&format!("Line {}: This is a test line with some content\n", i));
-    }
-
-    fs::write(&test_file, &content)?;
-
-    // Read the file (should be automatically chunked)
-    let args = json!({
-        "path": "large_file.txt"
-    });
-
-    let result = registry.execute_tool("read_file", args).await?;
-
-    // Check that the file was chunked
-    assert_eq!(result["success"], true);
-    assert_eq!(result["truncated"], true);
-    assert_eq!(result["total_lines"], 15_000);
-    assert_eq!(result["shown_lines"], 1_600); // 800 + 800
-
-    let content_str = result["content"].as_str().unwrap();
-    assert!(content_str.contains("... [13400 lines truncated - showing first 800 and last 800 lines] ..."));
-    assert!(content_str.contains("Line 1:")); // First line present
-    assert!(content_str.contains("Line 15000:")); // Last line present
-
-    Ok(())
-}
-
-#[tokio::test]
-async fn test_read_file_chunking_custom_threshold() -> Result<()> {
-    let temp_dir = TempDir::new()?;
-    let mut registry = ToolRegistry::new(temp_dir.path().to_path_buf());
-
-    // Create a medium test file (2,000 lines)
-    let test_file = temp_dir.path().join("medium_file.txt");
-    let mut content = String::new();
-
-    for i in 1..=2_000 {
-        content.push_str(&format!("Line {}: Content\n", i));
-    }
-
-    fs::write(&test_file, &content)?;
-
-    // Read with custom chunk threshold
-    let args = json!({
-        "path": "medium_file.txt",
-        "chunk_lines": 1000  // Custom threshold
-    });
-
-    let result = registry.execute_tool("read_file", args).await?;
-
-    // Should be chunked due to custom threshold
-    assert_eq!(result["success"], true);
-    assert_eq!(result["truncated"], true);
-    assert_eq!(result["total_lines"], 2_000);
-    assert_eq!(result["shown_lines"], 1000); // 500 + 500 with custom threshold
-
-    Ok(())
-}
-
-#[tokio::test]
-async fn test_write_file_chunking_large_content() -> Result<()> {
-    let temp_dir = TempDir::new()?;
-    let mut registry = ToolRegistry::new(temp_dir.path().to_path_buf());
-
-    // Create large content (>1MB)
-    let large_content = "x".repeat(2_000_000); // 2MB of content
-
-    let args = json!({
-        "path": "large_output.txt",
-        "content": large_content,
-        "mode": "overwrite"
-    });
-
-    let result = registry.execute_tool("write_file", args).await?;
-
-    // Check that chunked writing worked
-    assert_eq!(result["success"], true);
-    assert_eq!(result["chunked"], true);
-    assert_eq!(result["bytes_written"], 2_000_000);
-    assert!(result["chunks_written"].as_u64().unwrap() > 1); // Should be multiple chunks
-
-    // Verify file was written correctly
-    let written_content = fs::read_to_string(temp_dir.path().join("large_output.txt"))?;
-    assert_eq!(written_content.len(), 2_000_000);
-
-    Ok(())
-}
-
-#[tokio::test]
-async fn test_edit_file_with_chunking() -> Result<()> {
-    let temp_dir = TempDir::new()?;
-    let mut registry = ToolRegistry::new(temp_dir.path().to_path_buf());
-
-    // Create a large file for editing
-    let test_file = temp_dir.path().join("large_edit.txt");
-    let mut content = String::new();
-
-    for i in 1..=12_000 {
-        content.push_str(&format!("Line {}: Original content\n", i));
-    }
-
-    fs::write(&test_file, &content)?;
-
-    // Edit the file (should handle chunking internally)
-    let args = json!({
-        "path": "large_edit.txt",
-        "old_str": "Line 100: Original content\n",
-        "new_str": "Line 100: Modified content\n"
-    });
-
-    let result = registry.execute_tool("edit_file", args).await?;
-
-    // Check that edit succeeded
-    assert_eq!(result["success"], true);
-
-    // Verify the edit was applied
-    let edited_content = fs::read_to_string(&test_file)?;
-    assert!(edited_content.contains("Line 100: Modified content"));
-    assert!(!edited_content.contains("Line 100: Original content"));
-=======
 async fn test_write_file_append_and_skip() -> Result<()> {
     let temp_dir = TempDir::new()?;
     let mut registry = ToolRegistry::new(temp_dir.path().to_path_buf());
@@ -485,13 +129,390 @@
     assert!(content.contains("Line1"));
     assert!(content.contains("Line2"));
     assert!(!content.contains("ShouldNotAppear"));
->>>>>>> 8e807c51
-
-    Ok(())
-}
-
-#[tokio::test]
-<<<<<<< HEAD
+
+    Ok(())
+}
+
+#[tokio::test]
+async fn test_edit_file_error_when_missing() -> Result<()> {
+    let temp_dir = TempDir::new()?;
+    let mut registry = ToolRegistry::new(temp_dir.path().to_path_buf());
+
+    let test_file = temp_dir.path().join("sample.txt");
+    fs::write(&test_file, "original")?;
+
+    let args = json!({
+        "path": "sample.txt",
+        "old_str": "missing",
+        "new_str": "new"
+    });
+
+    let err = registry.edit_file(args).await.unwrap_err();
+    assert!(err.to_string().contains("Could not find"));
+
+    Ok(())
+}
+
+#[tokio::test]
+async fn test_pagination_basic() -> Result<()> {
+    let temp_dir = TempDir::new()?;
+    let mut registry = ToolRegistry::new(temp_dir.path().to_path_buf());
+
+    // Create a directory with many files
+    let test_dir = temp_dir.path().join("test_dir");
+    fs::create_dir(&test_dir)?;
+
+    // Create 250 test files
+    for i in 1..=250 {
+        let file_path = test_dir.join(format!("file_{:03}.txt", i));
+        fs::write(&file_path, format!("Content of file {}", i))?;
+    }
+
+    // Test first page with default per_page (50)
+    let args = json!({
+        "path": "test_dir",
+        "page": 1
+    });
+
+    let result = registry.execute_tool("list_files", args).await?;
+    assert_eq!(result["success"], true);
+    assert_eq!(result["page"], 1);
+    assert_eq!(result["per_page"], 50);
+    assert_eq!(result["has_more"], true);
+    assert!(result["count"].as_u64().unwrap() <= 50);
+
+    Ok(())
+}
+
+#[tokio::test]
+async fn test_pagination_multiple_pages() -> Result<()> {
+    let temp_dir = TempDir::new()?;
+    let mut registry = ToolRegistry::new(temp_dir.path().to_path_buf());
+
+    // Create a directory with many files
+    let test_dir = temp_dir.path().join("test_dir");
+    fs::create_dir(&test_dir)?;
+
+    // Create 250 test files
+    for i in 1..=250 {
+        let file_path = test_dir.join(format!("file_{:03}.txt", i));
+        fs::write(&file_path, format!("Content of file {}", i))?;
+    }
+
+    // Test second page
+    let args = json!({
+        "path": "test_dir",
+        "page": 2,
+        "per_page": 50
+    });
+
+    let result = registry.execute_tool("list_files", args).await?;
+    assert_eq!(result["success"], true);
+    assert_eq!(result["page"], 2);
+    assert_eq!(result["per_page"], 50);
+    assert_eq!(result["has_more"], true); // Should have more since we have 250 files
+    assert!(result["count"].as_u64().unwrap() <= 50);
+
+    // Test third page
+    let args = json!({
+        "path": "test_dir",
+        "page": 3,
+        "per_page": 50
+    });
+
+    let result = registry.execute_tool("list_files", args).await?;
+    assert_eq!(result["success"], true);
+    assert_eq!(result["page"], 3);
+    assert_eq!(result["per_page"], 50);
+    assert_eq!(result["has_more"], true); // Should NOT be the last page (250 total files, 50 per page)
+    assert!(result["count"].as_u64().unwrap() <= 50); // Should have remaining 50 files
+
+    Ok(())
+}
+
+#[tokio::test]
+async fn test_pagination_edge_cases() -> Result<()> {
+    let temp_dir = TempDir::new()?;
+    let mut registry = ToolRegistry::new(temp_dir.path().to_path_buf());
+
+    // Create a directory with exactly 100 files
+    let test_dir = temp_dir.path().join("test_dir");
+    fs::create_dir(&test_dir)?;
+
+    for i in 1..=100 {
+        let file_path = test_dir.join(format!("file_{:03}.txt", i));
+        fs::write(&file_path, format!("Content of file {}", i))?;
+    }
+
+    // Test requesting a page beyond available data
+    let args = json!({
+        "path": "test_dir",
+        "page": 5,
+        "per_page": 50
+    });
+
+    let result = registry.execute_tool("list_files", args).await?;
+    assert_eq!(result["success"], true);
+    assert_eq!(result["page"], 5);
+    assert_eq!(result["per_page"], 50);
+    assert_eq!(result["has_more"], false);
+    assert_eq!(result["count"], 0); // Should return empty result
+
+    Ok(())
+}
+
+#[tokio::test]
+async fn test_pagination_with_small_batch_size() -> Result<()> {
+    let temp_dir = TempDir::new()?;
+    let mut registry = ToolRegistry::new(temp_dir.path().to_path_buf());
+
+    // Create a directory with 50 files
+    let test_dir = temp_dir.path().join("test_dir");
+    fs::create_dir(&test_dir)?;
+
+    for i in 1..=50 {
+        let file_path = test_dir.join(format!("file_{:03}.txt", i));
+        fs::write(&file_path, format!("Content of file {}", i))?;
+    }
+
+    // Test with smaller per_page for high-load scenarios
+    let args = json!({
+        "path": "test_dir",
+        "page": 1,
+        "per_page": 25
+    });
+
+    let result = registry.execute_tool("list_files", args).await?;
+    assert_eq!(result["success"], true);
+    assert_eq!(result["page"], 1);
+    assert_eq!(result["per_page"], 25);
+    assert_eq!(result["has_more"], true);
+    assert_eq!(result["count"], 25);
+
+    // Test second page
+    let args = json!({
+        "path": "test_dir",
+        "page": 2,
+        "per_page": 25
+    });
+
+    let result = registry.execute_tool("list_files", args).await?;
+    assert_eq!(result["success"], true);
+    assert_eq!(result["page"], 2);
+    assert_eq!(result["per_page"], 25);
+    assert_eq!(result["has_more"], false);
+    assert_eq!(result["count"], 25);
+
+    Ok(())
+}
+
+#[tokio::test]
+async fn test_pagination_with_max_items_cap() -> Result<()> {
+    let temp_dir = TempDir::new()?;
+    let mut registry = ToolRegistry::new(temp_dir.path().to_path_buf());
+
+    // Create a directory with 200 files
+    let test_dir = temp_dir.path().join("test_dir");
+    fs::create_dir(&test_dir)?;
+
+    for i in 1..=200 {
+        let file_path = test_dir.join(format!("file_{:03}.txt", i));
+        fs::write(&file_path, format!("Content of file {}", i))?;
+    }
+
+    // Test with max_items cap smaller than total files
+    let args = json!({
+        "path": "test_dir",
+        "page": 1,
+        "per_page": 50,
+        "max_items": 75
+    });
+
+    let result = registry.execute_tool("list_files", args).await?;
+    assert_eq!(result["success"], true);
+    assert_eq!(result["page"], 1);
+    assert_eq!(result["per_page"], 50);
+    assert_eq!(result["total"], 75); // Should be capped at max_items
+    assert_eq!(result["has_more"], true);
+    assert_eq!(result["count"], 50);
+
+    Ok(())
+}
+
+#[tokio::test]
+async fn test_pagination_performance_large_directory() -> Result<()> {
+    let temp_dir = TempDir::new()?;
+    let mut registry = ToolRegistry::new(temp_dir.path().to_path_buf());
+
+    // Create a large directory with 1000+ files to simulate high-load scenario
+    let test_dir = temp_dir.path().join("large_dir");
+    fs::create_dir(&test_dir)?;
+
+    // Create 1200 files
+    for i in 1..=1200 {
+        let file_path = test_dir.join(format!("file_{:04}.txt", i));
+        fs::write(&file_path, format!("Content of file {} with some additional text to make it larger", i))?;
+    }
+
+    // Test with reduced batch size for large directories
+    let args = json!({
+        "path": "large_dir",
+        "page": 1,
+        "per_page": 50,  // Reduced batch size for large directories
+        "max_items": 1000
+    });
+
+    let start_time = std::time::Instant::now();
+    let result = registry.execute_tool("list_files", args).await?;
+    let duration = start_time.elapsed();
+
+    assert_eq!(result["success"], true);
+    assert_eq!(result["page"], 1);
+    assert_eq!(result["per_page"], 50);
+    assert_eq!(result["total"], 1000); // Capped at max_items
+    assert_eq!(result["has_more"], true);
+    assert_eq!(result["count"], 50);
+
+    // Performance check: should complete within reasonable time (less than 1 second)
+    assert!(duration.as_millis() < 1000, "Large directory pagination took too long: {:?}", duration);
+
+    Ok(())
+}
+
+#[tokio::test]
+async fn test_read_file_chunking_large_file() -> Result<()> {
+    let temp_dir = TempDir::new()?;
+    let mut registry = ToolRegistry::new(temp_dir.path().to_path_buf());
+
+    // Create a large test file (>10,000 lines)
+    let test_file = temp_dir.path().join("large_file.txt");
+    let mut content = String::new();
+
+    // Create 15,000 lines of content
+    for i in 1..=15_000 {
+        content.push_str(&format!("Line {}: This is a test line with some content\n", i));
+    }
+
+    fs::write(&test_file, &content)?;
+
+    // Read the file (should be automatically chunked)
+    let args = json!({
+        "path": "large_file.txt"
+    });
+
+    let result = registry.execute_tool("read_file", args).await?;
+
+    // Check that the file was chunked
+    assert_eq!(result["success"], true);
+    assert_eq!(result["truncated"], true);
+    assert_eq!(result["total_lines"], 15_000);
+    assert_eq!(result["shown_lines"], 1_600); // 800 + 800
+
+    let content_str = result["content"].as_str().unwrap();
+    assert!(content_str.contains("... [13400 lines truncated - showing first 800 and last 800 lines] ..."));
+    assert!(content_str.contains("Line 1:")); // First line present
+    assert!(content_str.contains("Line 15000:")); // Last line present
+
+    Ok(())
+}
+
+#[tokio::test]
+async fn test_read_file_chunking_custom_threshold() -> Result<()> {
+    let temp_dir = TempDir::new()?;
+    let mut registry = ToolRegistry::new(temp_dir.path().to_path_buf());
+
+    // Create a medium test file (2,000 lines)
+    let test_file = temp_dir.path().join("medium_file.txt");
+    let mut content = String::new();
+
+    for i in 1..=2_000 {
+        content.push_str(&format!("Line {}: Content\n", i));
+    }
+
+    fs::write(&test_file, &content)?;
+
+    // Read with custom chunk threshold
+    let args = json!({
+        "path": "medium_file.txt",
+        "chunk_lines": 1000  // Custom threshold
+    });
+
+    let result = registry.execute_tool("read_file", args).await?;
+
+    // Should be chunked due to custom threshold
+    assert_eq!(result["success"], true);
+    assert_eq!(result["truncated"], true);
+    assert_eq!(result["total_lines"], 2_000);
+    assert_eq!(result["shown_lines"], 1000); // 500 + 500 with custom threshold
+
+    Ok(())
+}
+
+#[tokio::test]
+async fn test_write_file_chunking_large_content() -> Result<()> {
+    let temp_dir = TempDir::new()?;
+    let mut registry = ToolRegistry::new(temp_dir.path().to_path_buf());
+
+    // Create large content (>1MB)
+    let large_content = "x".repeat(2_000_000); // 2MB of content
+
+    let args = json!({
+        "path": "large_output.txt",
+        "content": large_content,
+        "mode": "overwrite"
+    });
+
+    let result = registry.execute_tool("write_file", args).await?;
+
+    // Check that chunked writing worked
+    assert_eq!(result["success"], true);
+    assert_eq!(result["chunked"], true);
+    assert_eq!(result["bytes_written"], 2_000_000);
+    assert!(result["chunks_written"].as_u64().unwrap() > 1); // Should be multiple chunks
+
+    // Verify file was written correctly
+    let written_content = fs::read_to_string(temp_dir.path().join("large_output.txt"))?;
+    assert_eq!(written_content.len(), 2_000_000);
+
+    Ok(())
+}
+
+#[tokio::test]
+async fn test_edit_file_with_chunking() -> Result<()> {
+    let temp_dir = TempDir::new()?;
+    let mut registry = ToolRegistry::new(temp_dir.path().to_path_buf());
+
+    // Create a large file for editing
+    let test_file = temp_dir.path().join("large_edit.txt");
+    let mut content = String::new();
+
+    for i in 1..=12_000 {
+        content.push_str(&format!("Line {}: Original content\n", i));
+    }
+
+    fs::write(&test_file, &content)?;
+
+    // Edit the file (should handle chunking internally)
+    let args = json!({
+        "path": "large_edit.txt",
+        "old_str": "Line 100: Original content\n",
+        "new_str": "Line 100: Modified content\n"
+    });
+
+    let result = registry.execute_tool("edit_file", args).await?;
+
+    // Check that edit succeeded
+    assert_eq!(result["success"], true);
+
+    // Verify the edit was applied
+    let edited_content = fs::read_to_string(&test_file)?;
+    assert!(edited_content.contains("Line 100: Modified content"));
+    assert!(!edited_content.contains("Line 100: Original content"));
+
+    Ok(())
+}
+
+#[tokio::test]
 async fn test_run_terminal_cmd_output_truncation() -> Result<()> {
     let temp_dir = TempDir::new()?;
     let mut registry = ToolRegistry::new(temp_dir.path().to_path_buf());
@@ -522,23 +543,6 @@
     assert!(stdout.contains("... [18000 lines truncated] ..."));
     assert!(stdout.contains("data 1")); // First line present
     assert!(stdout.contains("data 20000")); // Last line present
-=======
-async fn test_edit_file_error_when_missing() -> Result<()> {
-    let temp_dir = TempDir::new()?;
-    let mut registry = ToolRegistry::new(temp_dir.path().to_path_buf());
-
-    let test_file = temp_dir.path().join("sample.txt");
-    fs::write(&test_file, "original")?;
-
-    let args = json!({
-        "path": "sample.txt",
-        "old_str": "missing",
-        "new_str": "new"
-    });
-
-    let err = registry.edit_file(args).await.unwrap_err();
-    assert!(err.to_string().contains("Could not find"));
->>>>>>> 8e807c51
 
     Ok(())
 }