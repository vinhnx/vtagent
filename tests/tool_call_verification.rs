--- conflicted
+++ resolved
@@ -172,11 +172,7 @@
         ],
         system_prompt: Some("You are a helpful assistant.".to_string()),
         tools: Some(vec![tool]),
-<<<<<<< HEAD
         model: "gemini-2.5-flash-preview-05-20".to_string(),
-=======
-        model: models::GEMINI_2_5_FLASH.to_string(),
->>>>>>> 81a8e9ce
         max_tokens: Some(1000),
         temperature: Some(0.7),
         stream: false,
@@ -207,11 +203,7 @@
         messages: vec![Message::user("test".to_string())],
         system_prompt: None,
         tools: Some(vec![tool.clone()]),
-<<<<<<< HEAD
         model: "gemini-2.5-flash-preview-05-20".to_string(),
-=======
-        model: models::GEMINI_2_5_FLASH.to_string(),
->>>>>>> 81a8e9ce
         max_tokens: Some(1000),
         temperature: Some(0.7),
         stream: false,
