--- conflicted
+++ resolved
@@ -9,13 +9,8 @@
 use anyhow::{Context, Result};
 use async_trait::async_trait;
 use serde_json::{Value, json};
-<<<<<<< HEAD
 use std::{path::PathBuf, process::Stdio, time::Duration};
 use tokio::{process::Command, time::timeout};
-=======
-use std::{path::PathBuf, process::Stdio};
-use tokio::process::Command;
->>>>>>> 9be6a939
 
 /// Simple bash-like search tool
 #[derive(Clone)]
@@ -50,15 +45,6 @@
             .collect::<Vec<String>>();
         self.validate_command(&full_command_parts)?;
 
-<<<<<<< HEAD
-        let full_command = if args.is_empty() {
-            command.to_string()
-        } else {
-            format!("{} {}", command, args.join(" "))
-        };
-
-=======
->>>>>>> 9be6a939
         let work_dir = self.indexer.workspace_root().to_path_buf();
         let mut cmd = Command::new(command);
         if !args.is_empty() {
@@ -68,7 +54,15 @@
         cmd.stdout(Stdio::piped());
         cmd.stderr(Stdio::piped());
 
-<<<<<<< HEAD
+        let work_dir = self.indexer.workspace_root().to_path_buf();
+        let mut cmd = Command::new(command);
+        if !args.is_empty() {
+            cmd.args(&args);
+        }
+        cmd.current_dir(&work_dir);
+        cmd.stdout(Stdio::piped());
+        cmd.stderr(Stdio::piped());
+
         let duration = Duration::from_secs(timeout_secs.unwrap_or(30));
         let output = timeout(duration, cmd.output())
             .await
@@ -81,12 +75,6 @@
             })?
             .with_context(|| format!("Failed to execute command: {}", full_command))?;
 
-=======
-        let output = cmd
-            .output()
-            .await
-            .map_err(|e| anyhow::anyhow!("Failed to execute command: {}", e))?;
->>>>>>> 9be6a939
         Ok(String::from_utf8_lossy(&output.stdout).to_string())
     }
 
