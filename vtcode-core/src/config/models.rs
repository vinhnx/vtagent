//! Model configuration and identification module
//!
//! This module provides a centralized enum for model identifiers and their configurations,
//! replacing hardcoded model strings throughout the codebase for better maintainability.
//! Read the model list in `docs/models.json`.

use serde::{Deserialize, Serialize};
use std::fmt;
use std::str::FromStr;

/// Supported AI model providers
#[derive(Clone, Debug, PartialEq, Eq, Hash, Serialize, Deserialize, Default)]
pub enum Provider {
    /// Google Gemini models
    #[default]
    Gemini,
    /// OpenAI GPT models
    OpenAI,
    /// Anthropic Claude models
    Anthropic,
    /// OpenRouter marketplace models
    OpenRouter,
}

impl Provider {
    /// Get the default API key environment variable for this provider
    pub fn default_api_key_env(&self) -> &'static str {
        match self {
            Provider::Gemini => "GEMINI_API_KEY",
            Provider::OpenAI => "OPENAI_API_KEY",
            Provider::Anthropic => "ANTHROPIC_API_KEY",
            Provider::OpenRouter => "OPENROUTER_API_KEY",
        }
    }

    /// Get all supported providers
    pub fn all_providers() -> Vec<Provider> {
        vec![
            Provider::Gemini,
            Provider::OpenAI,
            Provider::Anthropic,
            Provider::OpenRouter,
        ]
    }
}

impl fmt::Display for Provider {
    fn fmt(&self, f: &mut fmt::Formatter<'_>) -> fmt::Result {
        match self {
            Provider::Gemini => write!(f, "gemini"),
            Provider::OpenAI => write!(f, "openai"),
            Provider::Anthropic => write!(f, "anthropic"),
            Provider::OpenRouter => write!(f, "openrouter"),
        }
    }
}

impl FromStr for Provider {
    type Err = ModelParseError;

    fn from_str(s: &str) -> Result<Self, Self::Err> {
        match s.to_lowercase().as_str() {
            "gemini" => Ok(Provider::Gemini),
            "openai" => Ok(Provider::OpenAI),
            "anthropic" => Ok(Provider::Anthropic),
            "openrouter" => Ok(Provider::OpenRouter),
            _ => Err(ModelParseError::InvalidProvider(s.to_string())),
        }
    }
}

/// Centralized enum for all supported model identifiers
#[derive(Clone, Debug, PartialEq, Eq, Hash, Serialize, Deserialize)]
pub enum ModelId {
    // Gemini models
    /// Gemini 2.5 Flash Preview - Latest fast model with advanced capabilities
    Gemini25FlashPreview,
    /// Gemini 2.5 Flash - Legacy alias for flash preview
    Gemini25Flash,
    /// Gemini 2.5 Flash Lite - Legacy alias for flash preview (lite)
    Gemini25FlashLite,
    /// Gemini 2.5 Pro - Latest most capable Gemini model
    Gemini25Pro,

    // OpenAI models
    /// GPT-5 - Latest most capable OpenAI model (2025-08-07)
    GPT5,
    /// GPT-5 Mini - Latest efficient OpenAI model (2025-08-07)
    GPT5Mini,
    /// GPT-5 Nano - Latest most cost-effective OpenAI model (2025-08-07)
    GPT5Nano,
    /// Codex Mini Latest - Latest Codex model for code generation (2025-05-16)
    CodexMiniLatest,

    // Anthropic models
    /// Claude Opus 4.1 - Latest most capable Anthropic model (2025-08-05)
    ClaudeOpus41,
    /// Claude Sonnet 4 - Latest balanced Anthropic model (2025-05-14)
    ClaudeSonnet4,

    // OpenRouter models
    /// Grok Code Fast 1 - Fast OpenRouter coding model
    OpenRouterGrokCodeFast1,
    /// Qwen3 Coder - Balanced OpenRouter coding model
    OpenRouterQwen3Coder,
    /// DeepSeek Chat v3.1 - Advanced DeepSeek model via OpenRouter
    OpenRouterDeepSeekChatV31,
    /// OpenAI GPT-5 via OpenRouter
    OpenRouterOpenAIGPT5,
    /// Anthropic Claude Sonnet 4 via OpenRouter
    OpenRouterAnthropicClaudeSonnet4,
}
impl ModelId {
    /// Convert the model identifier to its string representation
    /// used in API calls and configurations
    pub fn as_str(&self) -> &'static str {
        use crate::config::constants::models;
        match self {
            // Gemini models
            ModelId::Gemini25FlashPreview => models::GEMINI_2_5_FLASH_PREVIEW,
            ModelId::Gemini25Flash => models::GEMINI_2_5_FLASH,
            ModelId::Gemini25FlashLite => models::GEMINI_2_5_FLASH_LITE,
            ModelId::Gemini25Pro => models::GEMINI_2_5_PRO,
            // OpenAI models
            ModelId::GPT5 => models::GPT_5,
            ModelId::GPT5Mini => models::GPT_5_MINI,
            ModelId::GPT5Nano => models::GPT_5_NANO,
            ModelId::CodexMiniLatest => models::CODEX_MINI_LATEST,
            // Anthropic models
            ModelId::ClaudeOpus41 => models::CLAUDE_OPUS_4_1_20250805,
            ModelId::ClaudeSonnet4 => models::CLAUDE_SONNET_4_20250514,
            // OpenRouter models
            ModelId::OpenRouterGrokCodeFast1 => models::OPENROUTER_X_AI_GROK_CODE_FAST_1,
            ModelId::OpenRouterQwen3Coder => models::OPENROUTER_QWEN3_CODER,
            ModelId::OpenRouterDeepSeekChatV31 => models::OPENROUTER_DEEPSEEK_CHAT_V3_1,
            ModelId::OpenRouterOpenAIGPT5 => models::OPENROUTER_OPENAI_GPT_5,
            ModelId::OpenRouterAnthropicClaudeSonnet4 => {
                models::OPENROUTER_ANTHROPIC_CLAUDE_SONNET_4
            }
        }
    }

    /// Get the provider for this model
    pub fn provider(&self) -> Provider {
        match self {
            ModelId::Gemini25FlashPreview
            | ModelId::Gemini25Flash
            | ModelId::Gemini25FlashLite
            | ModelId::Gemini25Pro => Provider::Gemini,
            ModelId::GPT5 | ModelId::GPT5Mini | ModelId::GPT5Nano | ModelId::CodexMiniLatest => {
                Provider::OpenAI
            }
            ModelId::ClaudeOpus41 | ModelId::ClaudeSonnet4 => Provider::Anthropic,
            ModelId::OpenRouterGrokCodeFast1
            | ModelId::OpenRouterQwen3Coder
            | ModelId::OpenRouterDeepSeekChatV31
            | ModelId::OpenRouterOpenAIGPT5
            | ModelId::OpenRouterAnthropicClaudeSonnet4 => Provider::OpenRouter,
        }
    }

    /// Get the display name for the model (human-readable)
    pub fn display_name(&self) -> &'static str {
        match self {
            // Gemini models
            ModelId::Gemini25FlashPreview => "Gemini 2.5 Flash Preview",
            ModelId::Gemini25Flash => "Gemini 2.5 Flash",
            ModelId::Gemini25FlashLite => "Gemini 2.5 Flash Lite",
            ModelId::Gemini25Pro => "Gemini 2.5 Pro",
            // OpenAI models
            ModelId::GPT5 => "GPT-5",
            ModelId::GPT5Mini => "GPT-5 Mini",
            ModelId::GPT5Nano => "GPT-5 Nano",
            ModelId::CodexMiniLatest => "Codex Mini Latest",
            // Anthropic models
            ModelId::ClaudeOpus41 => "Claude Opus 4.1",
            ModelId::ClaudeSonnet4 => "Claude Sonnet 4",
            // OpenRouter models
            ModelId::OpenRouterGrokCodeFast1 => "Grok Code Fast 1",
            ModelId::OpenRouterQwen3Coder => "Qwen3 Coder",
            ModelId::OpenRouterDeepSeekChatV31 => "DeepSeek Chat v3.1",
            ModelId::OpenRouterOpenAIGPT5 => "OpenAI GPT-5 via OpenRouter",
            ModelId::OpenRouterAnthropicClaudeSonnet4 => "Anthropic Claude Sonnet 4 via OpenRouter",
        }
    }

    /// Get a description of the model's characteristics
    pub fn description(&self) -> &'static str {
        match self {
            // Gemini models
            ModelId::Gemini25FlashPreview => {
                "Latest fast Gemini model with advanced multimodal capabilities"
            }
            ModelId::Gemini25Flash => {
                "Legacy alias for Gemini 2.5 Flash Preview (same capabilities)"
            }
            ModelId::Gemini25FlashLite => {
                "Legacy alias for Gemini 2.5 Flash Preview optimized for efficiency"
            }
            ModelId::Gemini25Pro => "Latest most capable Gemini model with reasoning",
            // OpenAI models
            ModelId::GPT5 => "Latest most capable OpenAI model with advanced reasoning",
            ModelId::GPT5Mini => "Latest efficient OpenAI model, great for most tasks",
            ModelId::GPT5Nano => "Latest most cost-effective OpenAI model",
            ModelId::CodexMiniLatest => "Latest Codex model optimized for code generation",
            // Anthropic models
            ModelId::ClaudeOpus41 => "Latest most capable Anthropic model with advanced reasoning",
            ModelId::ClaudeSonnet4 => "Latest balanced Anthropic model for general tasks",
            // OpenRouter models
            ModelId::OpenRouterGrokCodeFast1 => "Fast OpenRouter coding model powered by xAI Grok",
            ModelId::OpenRouterQwen3Coder => {
                "Qwen3-based OpenRouter model tuned for IDE-style coding workflows"
            }
            ModelId::OpenRouterDeepSeekChatV31 => "Advanced DeepSeek model via OpenRouter",
            ModelId::OpenRouterOpenAIGPT5 => "OpenAI GPT-5 model accessed through OpenRouter",
            ModelId::OpenRouterAnthropicClaudeSonnet4 => {
                "Anthropic Claude Sonnet 4 model accessed through OpenRouter"
            }
        }
    }

    /// Get all available models as a vector
    pub fn all_models() -> Vec<ModelId> {
        vec![
            // Gemini models
            ModelId::Gemini25FlashPreview,
            ModelId::Gemini25Flash,
            ModelId::Gemini25FlashLite,
            ModelId::Gemini25Pro,
            // OpenAI models
            ModelId::GPT5,
            ModelId::GPT5Mini,
            ModelId::GPT5Nano,
            ModelId::CodexMiniLatest,
            // Anthropic models
            ModelId::ClaudeOpus41,
            ModelId::ClaudeSonnet4,
            // OpenRouter models
            ModelId::OpenRouterGrokCodeFast1,
            ModelId::OpenRouterQwen3Coder,
            ModelId::OpenRouterDeepSeekChatV31,
            ModelId::OpenRouterOpenAIGPT5,
            ModelId::OpenRouterAnthropicClaudeSonnet4,
        ]
    }

    /// Get all models for a specific provider
    pub fn models_for_provider(provider: Provider) -> Vec<ModelId> {
        Self::all_models()
            .into_iter()
            .filter(|model| model.provider() == provider)
            .collect()
    }

    /// Get recommended fallback models in order of preference
    pub fn fallback_models() -> Vec<ModelId> {
        vec![
            ModelId::Gemini25FlashPreview,
            ModelId::Gemini25Pro,
            ModelId::GPT5,
            ModelId::ClaudeOpus41,
            ModelId::OpenRouterGrokCodeFast1,
        ]
    }

    /// Get the default model for general use
    pub fn default() -> Self {
        ModelId::Gemini25FlashPreview
    }

    /// Get the default orchestrator model (more capable)
    pub fn default_orchestrator() -> Self {
        ModelId::Gemini25Pro
    }

    /// Get the default subagent model (fast and efficient)
    pub fn default_subagent() -> Self {
        ModelId::Gemini25FlashPreview
    }

    /// Get provider-specific defaults for orchestrator
    pub fn default_orchestrator_for_provider(provider: Provider) -> Self {
        match provider {
            Provider::Gemini => ModelId::Gemini25Pro,
            Provider::OpenAI => ModelId::GPT5,
            Provider::Anthropic => ModelId::ClaudeOpus41,
            Provider::OpenRouter => ModelId::OpenRouterGrokCodeFast1,
        }
    }

    /// Get provider-specific defaults for subagent
    pub fn default_subagent_for_provider(provider: Provider) -> Self {
        match provider {
            Provider::Gemini => ModelId::Gemini25FlashPreview,
            Provider::OpenAI => ModelId::GPT5Mini,
            Provider::Anthropic => ModelId::ClaudeSonnet4,
            Provider::OpenRouter => ModelId::OpenRouterGrokCodeFast1,
        }
    }

    /// Get provider-specific defaults for single agent
    pub fn default_single_for_provider(provider: Provider) -> Self {
        match provider {
            Provider::Gemini => ModelId::Gemini25FlashPreview,
            Provider::OpenAI => ModelId::GPT5,
            Provider::Anthropic => ModelId::ClaudeOpus41,
            Provider::OpenRouter => ModelId::OpenRouterGrokCodeFast1,
        }
    }

    /// Check if this is a "flash" variant (optimized for speed)
    pub fn is_flash_variant(&self) -> bool {
        matches!(
            self,
            ModelId::Gemini25FlashPreview | ModelId::Gemini25Flash | ModelId::Gemini25FlashLite
        )
    }

    /// Check if this is a "pro" variant (optimized for capability)
    pub fn is_pro_variant(&self) -> bool {
        matches!(
            self,
            ModelId::Gemini25Pro | ModelId::GPT5 | ModelId::ClaudeOpus41
        )
    }

    /// Check if this is an optimized/efficient variant
    pub fn is_efficient_variant(&self) -> bool {
        matches!(
            self,
            ModelId::Gemini25FlashPreview
                | ModelId::Gemini25Flash
                | ModelId::Gemini25FlashLite
                | ModelId::GPT5Mini
                | ModelId::GPT5Nano
                | ModelId::OpenRouterGrokCodeFast1
        )
    }

    /// Check if this is a top-tier model
    pub fn is_top_tier(&self) -> bool {
        matches!(
            self,
            ModelId::Gemini25Pro
                | ModelId::GPT5
                | ModelId::ClaudeOpus41
                | ModelId::ClaudeSonnet4
                | ModelId::OpenRouterQwen3Coder
        )
    }

    /// Get the generation/version string for this model
    pub fn generation(&self) -> &'static str {
        match self {
            // Gemini generations
            ModelId::Gemini25FlashPreview
            | ModelId::Gemini25Flash
            | ModelId::Gemini25FlashLite
            | ModelId::Gemini25Pro => "2.5",
            // OpenAI generations
            ModelId::GPT5 | ModelId::GPT5Mini | ModelId::GPT5Nano | ModelId::CodexMiniLatest => "5",
            // Anthropic generations
            ModelId::ClaudeSonnet4 => "4",
            ModelId::ClaudeOpus41 => "4.1",
            // OpenRouter marketplace listings
            ModelId::OpenRouterGrokCodeFast1 | ModelId::OpenRouterQwen3Coder => "marketplace",
            // New OpenRouter models
            ModelId::OpenRouterDeepSeekChatV31
            | ModelId::OpenRouterOpenAIGPT5
            | ModelId::OpenRouterAnthropicClaudeSonnet4 => "2025-08-07",
        }
    }
}

impl fmt::Display for ModelId {
    fn fmt(&self, f: &mut fmt::Formatter<'_>) -> fmt::Result {
        write!(f, "{}", self.as_str())
    }
}

impl FromStr for ModelId {
    type Err = ModelParseError;

    fn from_str(s: &str) -> Result<Self, Self::Err> {
        use crate::config::constants::models;
        match s {
            // Gemini models
<<<<<<< HEAD
            s if s == models::google::GEMINI_2_5_FLASH_PREVIEW => {
                Ok(ModelId::Gemini25FlashPreview)
            }
            s if s == models::GEMINI_2_5_FLASH => Ok(ModelId::Gemini25FlashPreview),
            "gemini-2.5-flash" | "gemini-2.5-flash-lite" | "gemini-2.5-flash-lite-preview-06-17" => {
                Ok(ModelId::Gemini25FlashPreview)
            }
=======
            s if s == models::GEMINI_2_5_FLASH_PREVIEW => Ok(ModelId::Gemini25FlashPreview),
            s if s == models::GEMINI_2_5_FLASH => Ok(ModelId::Gemini25Flash),
            s if s == models::GEMINI_2_5_FLASH_LITE => Ok(ModelId::Gemini25FlashLite),
>>>>>>> 81a8e9ce
            s if s == models::GEMINI_2_5_PRO => Ok(ModelId::Gemini25Pro),
            // OpenAI models
            s if s == models::GPT_5 => Ok(ModelId::GPT5),
            s if s == models::GPT_5_MINI => Ok(ModelId::GPT5Mini),
            s if s == models::GPT_5_NANO => Ok(ModelId::GPT5Nano),
            s if s == models::CODEX_MINI_LATEST => Ok(ModelId::CodexMiniLatest),
            // Anthropic models
            s if s == models::CLAUDE_OPUS_4_1_20250805 => Ok(ModelId::ClaudeOpus41),
            s if s == models::CLAUDE_SONNET_4_20250514 => Ok(ModelId::ClaudeSonnet4),
            // OpenRouter models
            s if s == models::OPENROUTER_X_AI_GROK_CODE_FAST_1 => {
                Ok(ModelId::OpenRouterGrokCodeFast1)
            }
            s if s == models::OPENROUTER_QWEN3_CODER => Ok(ModelId::OpenRouterQwen3Coder),
            s if s == models::OPENROUTER_DEEPSEEK_CHAT_V3_1 => Ok(ModelId::OpenRouterDeepSeekChatV31),
            s if s == models::OPENROUTER_OPENAI_GPT_5 => Ok(ModelId::OpenRouterOpenAIGPT5),
            s if s == models::OPENROUTER_ANTHROPIC_CLAUDE_SONNET_4 => {
                Ok(ModelId::OpenRouterAnthropicClaudeSonnet4)
            }
            _ => Err(ModelParseError::InvalidModel(s.to_string())),
        }
    }
}

/// Error type for model parsing failures
#[derive(Debug, Clone, PartialEq)]
pub enum ModelParseError {
    InvalidModel(String),
    InvalidProvider(String),
}

impl fmt::Display for ModelParseError {
    fn fmt(&self, f: &mut fmt::Formatter<'_>) -> fmt::Result {
        match self {
            ModelParseError::InvalidModel(model) => {
                write!(
                    f,
                    "Invalid model identifier: '{}'. Supported models: {}",
                    model,
                    ModelId::all_models()
                        .iter()
                        .map(|m| m.as_str())
                        .collect::<Vec<_>>()
                        .join(", ")
                )
            }
            ModelParseError::InvalidProvider(provider) => {
                write!(
                    f,
                    "Invalid provider: '{}'. Supported providers: {}",
                    provider,
                    Provider::all_providers()
                        .iter()
                        .map(|p| p.to_string())
                        .collect::<Vec<_>>()
                        .join(", ")
                )
            }
        }
    }
}

impl std::error::Error for ModelParseError {}

#[cfg(test)]
mod tests {
    use super::*;
    use crate::config::constants::models;

    #[test]
    fn test_model_string_conversion() {
        // Gemini models
        assert_eq!(
            ModelId::Gemini25FlashPreview.as_str(),
<<<<<<< HEAD
            "gemini-2.5-flash-preview-05-20"
=======
            models::GEMINI_2_5_FLASH_PREVIEW
>>>>>>> 81a8e9ce
        );
        assert_eq!(ModelId::Gemini25Flash.as_str(), models::GEMINI_2_5_FLASH);
        assert_eq!(
            ModelId::Gemini25FlashLite.as_str(),
            models::GEMINI_2_5_FLASH_LITE
        );
        assert_eq!(ModelId::Gemini25Pro.as_str(), models::GEMINI_2_5_PRO);
        // OpenAI models
        assert_eq!(ModelId::GPT5.as_str(), models::GPT_5);
        assert_eq!(ModelId::GPT5Mini.as_str(), models::GPT_5_MINI);
        assert_eq!(ModelId::GPT5Nano.as_str(), models::GPT_5_NANO);
        assert_eq!(ModelId::CodexMiniLatest.as_str(), models::CODEX_MINI_LATEST);
        // Anthropic models
        assert_eq!(
            ModelId::ClaudeSonnet4.as_str(),
            models::CLAUDE_SONNET_4_20250514
        );
        assert_eq!(
            ModelId::ClaudeOpus41.as_str(),
            models::CLAUDE_OPUS_4_1_20250805
        );
        // OpenRouter models
        assert_eq!(
            ModelId::OpenRouterGrokCodeFast1.as_str(),
            models::OPENROUTER_X_AI_GROK_CODE_FAST_1
        );
        assert_eq!(
            ModelId::OpenRouterQwen3Coder.as_str(),
            models::OPENROUTER_QWEN3_CODER
        );
        assert_eq!(
            ModelId::OpenRouterDeepSeekChatV31.as_str(),
            models::OPENROUTER_DEEPSEEK_CHAT_V3_1
        );
        assert_eq!(
            ModelId::OpenRouterOpenAIGPT5.as_str(),
            models::OPENROUTER_OPENAI_GPT_5
        );
        assert_eq!(
            ModelId::OpenRouterAnthropicClaudeSonnet4.as_str(),
            models::OPENROUTER_ANTHROPIC_CLAUDE_SONNET_4
        );
    }

    #[test]
    fn test_model_from_string() {
        // Gemini models
        assert_eq!(
<<<<<<< HEAD
            "gemini-2.5-flash-preview-05-20"
                .parse::<ModelId>()
                .unwrap(),
            ModelId::Gemini25FlashPreview
        );
        assert_eq!(
            "gemini-2.5-flash"
                .parse::<ModelId>()
                .unwrap(),
            ModelId::Gemini25FlashPreview
        );
        assert_eq!(
            "gemini-2.5-flash-lite"
                .parse::<ModelId>()
                .unwrap(),
            ModelId::Gemini25FlashPreview
        );
        assert_eq!(
            "gemini-2.5-flash-lite-preview-06-17"
                .parse::<ModelId>()
                .unwrap(),
=======
            models::GEMINI_2_5_FLASH_PREVIEW.parse::<ModelId>().unwrap(),
>>>>>>> 81a8e9ce
            ModelId::Gemini25FlashPreview
        );
        assert_eq!(
            models::GEMINI_2_5_FLASH.parse::<ModelId>().unwrap(),
            ModelId::Gemini25Flash
        );
        assert_eq!(
            models::GEMINI_2_5_FLASH_LITE.parse::<ModelId>().unwrap(),
            ModelId::Gemini25FlashLite
        );
        assert_eq!(
            models::GEMINI_2_5_PRO.parse::<ModelId>().unwrap(),
            ModelId::Gemini25Pro
        );
        // OpenAI models
        assert_eq!(models::GPT_5.parse::<ModelId>().unwrap(), ModelId::GPT5);
        assert_eq!(
            models::GPT_5_MINI.parse::<ModelId>().unwrap(),
            ModelId::GPT5Mini
        );
        assert_eq!(
            models::GPT_5_NANO.parse::<ModelId>().unwrap(),
            ModelId::GPT5Nano
        );
        assert_eq!(
            models::CODEX_MINI_LATEST.parse::<ModelId>().unwrap(),
            ModelId::CodexMiniLatest
        );
        // Anthropic models
        assert_eq!(
            models::CLAUDE_SONNET_4_20250514.parse::<ModelId>().unwrap(),
            ModelId::ClaudeSonnet4
        );
        assert_eq!(
            models::OPENROUTER_X_AI_GROK_CODE_FAST_1
                .parse::<ModelId>()
                .unwrap(),
            ModelId::OpenRouterGrokCodeFast1
        );
        assert_eq!(
            models::OPENROUTER_QWEN3_CODER.parse::<ModelId>().unwrap(),
            ModelId::OpenRouterQwen3Coder
        );
        assert_eq!(
            models::OPENROUTER_DEEPSEEK_CHAT_V3_1.parse::<ModelId>().unwrap(),
            ModelId::OpenRouterDeepSeekChatV31
        );
        assert_eq!(
            models::OPENROUTER_OPENAI_GPT_5.parse::<ModelId>().unwrap(),
            ModelId::OpenRouterOpenAIGPT5
        );
        assert_eq!(
            models::OPENROUTER_ANTHROPIC_CLAUDE_SONNET_4
                .parse::<ModelId>()
                .unwrap(),
            ModelId::OpenRouterAnthropicClaudeSonnet4
        );
        // Invalid model
        assert!("invalid-model".parse::<ModelId>().is_err());
    }

    #[test]
    fn test_provider_parsing() {
        assert_eq!("gemini".parse::<Provider>().unwrap(), Provider::Gemini);
        assert_eq!("openai".parse::<Provider>().unwrap(), Provider::OpenAI);
        assert_eq!(
            "anthropic".parse::<Provider>().unwrap(),
            Provider::Anthropic
        );
        assert_eq!(
            "openrouter".parse::<Provider>().unwrap(),
            Provider::OpenRouter
        );
        assert!("invalid-provider".parse::<Provider>().is_err());
    }

    #[test]
    fn test_model_providers() {
        assert_eq!(ModelId::Gemini25FlashPreview.provider(), Provider::Gemini);
        assert_eq!(ModelId::GPT5.provider(), Provider::OpenAI);
        assert_eq!(ModelId::ClaudeSonnet4.provider(), Provider::Anthropic);
        assert_eq!(
            ModelId::OpenRouterGrokCodeFast1.provider(),
            Provider::OpenRouter
        );
    }

    #[test]
    fn test_provider_defaults() {
        assert_eq!(
            ModelId::default_orchestrator_for_provider(Provider::Gemini),
            ModelId::Gemini25Pro
        );
        assert_eq!(
            ModelId::default_orchestrator_for_provider(Provider::OpenAI),
            ModelId::GPT5
        );
        assert_eq!(
            ModelId::default_orchestrator_for_provider(Provider::Anthropic),
            ModelId::ClaudeSonnet4
        );
        assert_eq!(
            ModelId::default_orchestrator_for_provider(Provider::OpenRouter),
            ModelId::OpenRouterGrokCodeFast1
        );

        assert_eq!(
            ModelId::default_subagent_for_provider(Provider::Gemini),
            ModelId::Gemini25FlashPreview
        );
        assert_eq!(
            ModelId::default_subagent_for_provider(Provider::OpenAI),
            ModelId::GPT5Mini
        );
        assert_eq!(
            ModelId::default_subagent_for_provider(Provider::Anthropic),
            ModelId::ClaudeSonnet4
        );
        assert_eq!(
            ModelId::default_subagent_for_provider(Provider::OpenRouter),
            ModelId::OpenRouterGrokCodeFast1
        );
    }

    #[test]
    fn test_model_defaults() {
        assert_eq!(ModelId::default(), ModelId::Gemini25FlashPreview);
        assert_eq!(ModelId::default_orchestrator(), ModelId::Gemini25Pro);
        assert_eq!(ModelId::default_subagent(), ModelId::Gemini25FlashPreview);
    }

    #[test]
    fn test_model_variants() {
        // Flash variants
        assert!(ModelId::Gemini25FlashPreview.is_flash_variant());
        assert!(ModelId::Gemini25Flash.is_flash_variant());
        assert!(ModelId::Gemini25FlashLite.is_flash_variant());
        assert!(!ModelId::GPT5.is_flash_variant());

        // Pro variants
        assert!(ModelId::Gemini25Pro.is_pro_variant());
        assert!(ModelId::GPT5.is_pro_variant());
        assert!(!ModelId::Gemini25FlashPreview.is_pro_variant());

        // Efficient variants
        assert!(ModelId::Gemini25FlashPreview.is_efficient_variant());
        assert!(ModelId::Gemini25Flash.is_efficient_variant());
        assert!(ModelId::Gemini25FlashLite.is_efficient_variant());
        assert!(ModelId::GPT5Mini.is_efficient_variant());
        assert!(ModelId::OpenRouterGrokCodeFast1.is_efficient_variant());
        assert!(!ModelId::GPT5.is_efficient_variant());

        // Top tier models
        assert!(ModelId::Gemini25Pro.is_top_tier());
        assert!(ModelId::GPT5.is_top_tier());
        assert!(ModelId::ClaudeSonnet4.is_top_tier());
        assert!(ModelId::OpenRouterQwen3Coder.is_top_tier());
        assert!(!ModelId::Gemini25FlashPreview.is_top_tier());
    }

    #[test]
    fn test_model_generation() {
        // Gemini generations
        assert_eq!(ModelId::Gemini25FlashPreview.generation(), "2.5");
        assert_eq!(ModelId::Gemini25Flash.generation(), "2.5");
        assert_eq!(ModelId::Gemini25FlashLite.generation(), "2.5");
        assert_eq!(ModelId::Gemini25Pro.generation(), "2.5");

        // OpenAI generations
        assert_eq!(ModelId::GPT5.generation(), "5");
        assert_eq!(ModelId::GPT5Mini.generation(), "5");
        assert_eq!(ModelId::GPT5Nano.generation(), "5");
        assert_eq!(ModelId::CodexMiniLatest.generation(), "5");

        // Anthropic generations
        assert_eq!(ModelId::ClaudeSonnet4.generation(), "4");
        assert_eq!(ModelId::ClaudeOpus41.generation(), "4.1");

        // OpenRouter marketplace entries
        assert_eq!(ModelId::OpenRouterGrokCodeFast1.generation(), "marketplace");
        assert_eq!(ModelId::OpenRouterQwen3Coder.generation(), "marketplace");

        // New OpenRouter models
        assert_eq!(ModelId::OpenRouterDeepSeekChatV31.generation(), "2025-08-07");
        assert_eq!(ModelId::OpenRouterOpenAIGPT5.generation(), "2025-08-07");
        assert_eq!(ModelId::OpenRouterAnthropicClaudeSonnet4.generation(), "2025-08-07");
    }

    #[test]
    fn test_models_for_provider() {
        let gemini_models = ModelId::models_for_provider(Provider::Gemini);
        assert!(gemini_models.contains(&ModelId::Gemini25Pro));
        assert!(!gemini_models.contains(&ModelId::GPT5));

        let openai_models = ModelId::models_for_provider(Provider::OpenAI);
        assert!(openai_models.contains(&ModelId::GPT5));
        assert!(!openai_models.contains(&ModelId::Gemini25Pro));

        let anthropic_models = ModelId::models_for_provider(Provider::Anthropic);
        assert!(anthropic_models.contains(&ModelId::ClaudeSonnet4));
        assert!(!anthropic_models.contains(&ModelId::GPT5));

        let openrouter_models = ModelId::models_for_provider(Provider::OpenRouter);
        assert!(openrouter_models.contains(&ModelId::OpenRouterGrokCodeFast1));
        assert!(openrouter_models.contains(&ModelId::OpenRouterQwen3Coder));
        assert!(openrouter_models.contains(&ModelId::OpenRouterDeepSeekChatV31));
        assert!(openrouter_models.contains(&ModelId::OpenRouterOpenAIGPT5));
        assert!(openrouter_models.contains(&ModelId::OpenRouterAnthropicClaudeSonnet4));
    }

    #[test]
    fn test_fallback_models() {
        let fallbacks = ModelId::fallback_models();
        assert!(!fallbacks.is_empty());
        assert!(fallbacks.contains(&ModelId::Gemini25Pro));
        assert!(fallbacks.contains(&ModelId::GPT5));
        assert!(fallbacks.contains(&ModelId::OpenRouterGrokCodeFast1));
    }
}<|MERGE_RESOLUTION|>--- conflicted
+++ resolved
@@ -385,19 +385,9 @@
         use crate::config::constants::models;
         match s {
             // Gemini models
-<<<<<<< HEAD
-            s if s == models::google::GEMINI_2_5_FLASH_PREVIEW => {
-                Ok(ModelId::Gemini25FlashPreview)
-            }
-            s if s == models::GEMINI_2_5_FLASH => Ok(ModelId::Gemini25FlashPreview),
-            "gemini-2.5-flash" | "gemini-2.5-flash-lite" | "gemini-2.5-flash-lite-preview-06-17" => {
-                Ok(ModelId::Gemini25FlashPreview)
-            }
-=======
             s if s == models::GEMINI_2_5_FLASH_PREVIEW => Ok(ModelId::Gemini25FlashPreview),
             s if s == models::GEMINI_2_5_FLASH => Ok(ModelId::Gemini25Flash),
             s if s == models::GEMINI_2_5_FLASH_LITE => Ok(ModelId::Gemini25FlashLite),
->>>>>>> 81a8e9ce
             s if s == models::GEMINI_2_5_PRO => Ok(ModelId::Gemini25Pro),
             // OpenAI models
             s if s == models::GPT_5 => Ok(ModelId::GPT5),
@@ -472,11 +462,7 @@
         // Gemini models
         assert_eq!(
             ModelId::Gemini25FlashPreview.as_str(),
-<<<<<<< HEAD
-            "gemini-2.5-flash-preview-05-20"
-=======
             models::GEMINI_2_5_FLASH_PREVIEW
->>>>>>> 81a8e9ce
         );
         assert_eq!(ModelId::Gemini25Flash.as_str(), models::GEMINI_2_5_FLASH);
         assert_eq!(
@@ -525,31 +511,7 @@
     fn test_model_from_string() {
         // Gemini models
         assert_eq!(
-<<<<<<< HEAD
-            "gemini-2.5-flash-preview-05-20"
-                .parse::<ModelId>()
-                .unwrap(),
-            ModelId::Gemini25FlashPreview
-        );
-        assert_eq!(
-            "gemini-2.5-flash"
-                .parse::<ModelId>()
-                .unwrap(),
-            ModelId::Gemini25FlashPreview
-        );
-        assert_eq!(
-            "gemini-2.5-flash-lite"
-                .parse::<ModelId>()
-                .unwrap(),
-            ModelId::Gemini25FlashPreview
-        );
-        assert_eq!(
-            "gemini-2.5-flash-lite-preview-06-17"
-                .parse::<ModelId>()
-                .unwrap(),
-=======
             models::GEMINI_2_5_FLASH_PREVIEW.parse::<ModelId>().unwrap(),
->>>>>>> 81a8e9ce
             ModelId::Gemini25FlashPreview
         );
         assert_eq!(
