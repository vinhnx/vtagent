use crate::config::constants::{models, urls};
use crate::llm::client::LLMClient;
use crate::llm::error_display;
use crate::llm::provider::{
    FinishReason, LLMError, LLMProvider, LLMRequest, LLMResponse, Message, MessageRole, ToolCall,
    ToolChoice, ToolDefinition,
};
use crate::llm::types as llm_types;
use async_trait::async_trait;
use reqwest::Client as HttpClient;
use serde_json::{Value, json};

use super::{extract_reasoning_trace, gpt5_codex_developer_prompt};

pub struct OpenAIProvider {
    api_key: String,
    http_client: HttpClient,
    base_url: String,
    model: String,
}

impl OpenAIProvider {
    fn is_gpt5_codex_model(model: &str) -> bool {
        model == models::openai::GPT_5_CODEX
    }

    fn is_reasoning_model(model: &str) -> bool {
        models::openai::REASONING_MODELS
            .iter()
            .any(|candidate| *candidate == model)
    }

<<<<<<< HEAD
    fn is_openai_gpt_model(model: &str) -> bool {
        matches!(
            model,
            models::openai::GPT_5
                | models::openai::GPT_5_CODEX
                | models::openai::GPT_5_MINI
                | models::openai::GPT_5_NANO
        )
    }

    fn supports_temperature_parameter(model: &str) -> bool {
        !Self::is_openai_gpt_model(model)
    }

=======
>>>>>>> 0fbb5cbc
    fn uses_responses_api(model: &str) -> bool {
        Self::is_gpt5_codex_model(model)
    }

<<<<<<< HEAD
    fn serialize_tool_definition(tool: &ToolDefinition) -> Value {
        json!({
            "type": tool.tool_type.clone(),
            "function": {
                "name": tool.function.name.clone(),
                "description": tool.function.description.clone(),
                "parameters": tool.function.parameters.clone(),
            }
        })
    }

    fn serialize_tool_definitions(tools: &[ToolDefinition]) -> Vec<Value> {
        tools.iter().map(Self::serialize_tool_definition).collect()
    }

=======
>>>>>>> 0fbb5cbc
    pub fn new(api_key: String) -> Self {
        Self::with_model(api_key, models::openai::DEFAULT_MODEL.to_string())
    }

    pub fn with_model(api_key: String, model: String) -> Self {
        Self {
            api_key,
            http_client: HttpClient::new(),
            base_url: urls::OPENAI_API_BASE.to_string(),
            model,
        }
    }

    pub fn from_config(
        api_key: Option<String>,
        model: Option<String>,
        base_url: Option<String>,
    ) -> Self {
        let api_key_value = api_key.unwrap_or_default();
        let mut provider = if let Some(model_value) = model {
            Self::with_model(api_key_value, model_value)
        } else {
            Self::new(api_key_value)
        };
        if let Some(base) = base_url {
            provider.base_url = base;
        }
        provider
    }

    fn default_request(&self, prompt: &str) -> LLMRequest {
        LLMRequest {
            messages: vec![Message::user(prompt.to_string())],
            system_prompt: None,
            tools: None,
            model: self.model.clone(),
            max_tokens: None,
            temperature: None,
            stream: false,
            tool_choice: None,
            parallel_tool_calls: None,
            parallel_tool_config: None,
            reasoning_effort: None,
        }
    }

    fn parse_client_prompt(&self, prompt: &str) -> LLMRequest {
        let trimmed = prompt.trim_start();
        if trimmed.starts_with('{') {
            if let Ok(value) = serde_json::from_str::<Value>(trimmed) {
                if let Some(request) = self.parse_chat_request(&value) {
                    return request;
                }
            }
        }

        self.default_request(prompt)
    }

    fn parse_chat_request(&self, value: &Value) -> Option<LLMRequest> {
        let messages_value = value.get("messages")?.as_array()?;
        let mut system_prompt = None;
        let mut messages = Vec::new();

        for entry in messages_value {
            let role = entry
                .get("role")
                .and_then(|r| r.as_str())
                .unwrap_or(crate::config::constants::message_roles::USER);
            let content = entry.get("content");
            let text_content = content.map(Self::extract_content_text).unwrap_or_default();

            match role {
                "system" => {
                    if system_prompt.is_none() && !text_content.is_empty() {
                        system_prompt = Some(text_content);
                    }
                }
                "assistant" => {
                    let tool_calls = entry
                        .get("tool_calls")
                        .and_then(|tc| tc.as_array())
                        .map(|calls| {
                            calls
                                .iter()
                                .filter_map(|call| {
                                    let id = call.get("id").and_then(|v| v.as_str())?;
                                    let function = call.get("function")?;
                                    let name = function.get("name").and_then(|v| v.as_str())?;
                                    let arguments = function.get("arguments");
                                    let serialized = arguments.map_or("{}".to_string(), |value| {
                                        if value.is_string() {
                                            value.as_str().unwrap_or("").to_string()
                                        } else {
                                            value.to_string()
                                        }
                                    });
                                    Some(ToolCall::function(
                                        id.to_string(),
                                        name.to_string(),
                                        serialized,
                                    ))
                                })
                                .collect::<Vec<_>>()
                        })
                        .filter(|calls| !calls.is_empty());

                    let message = if let Some(calls) = tool_calls {
                        Message {
                            role: MessageRole::Assistant,
                            content: text_content,
                            tool_calls: Some(calls),
                            tool_call_id: None,
                        }
                    } else {
                        Message::assistant(text_content)
                    };
                    messages.push(message);
                }
                "tool" => {
                    let tool_call_id = entry
                        .get("tool_call_id")
                        .and_then(|id| id.as_str())
                        .map(|s| s.to_string());
                    let content_value = entry
                        .get("content")
                        .map(|value| {
                            if text_content.is_empty() {
                                value.to_string()
                            } else {
                                text_content.clone()
                            }
                        })
                        .unwrap_or_else(|| text_content.clone());
                    messages.push(Message {
                        role: MessageRole::Tool,
                        content: content_value,
                        tool_calls: None,
                        tool_call_id,
                    });
                }
                _ => {
                    messages.push(Message::user(text_content));
                }
            }
        }

        if messages.is_empty() {
            return None;
        }

        let tools = value.get("tools").and_then(|tools_value| {
            let tools_array = tools_value.as_array()?;
            let converted: Vec<_> = tools_array
                .iter()
                .filter_map(|tool| {
                    let function = tool.get("function")?;
                    let name = function.get("name").and_then(|n| n.as_str())?;
                    let description = function
                        .get("description")
                        .and_then(|d| d.as_str())
                        .unwrap_or("")
                        .to_string();
                    let parameters = function
                        .get("parameters")
                        .cloned()
                        .unwrap_or_else(|| json!({}));
                    Some(ToolDefinition::function(
                        name.to_string(),
                        description,
                        parameters,
                    ))
                })
                .collect();

            if converted.is_empty() {
                None
            } else {
                Some(converted)
            }
        });

        let max_tokens = value
            .get("max_tokens")
            .and_then(|v| v.as_u64())
            .map(|v| v as u32);
        let temperature = value
            .get("temperature")
            .and_then(|v| v.as_f64())
            .map(|v| v as f32);
        let stream = value
            .get("stream")
            .and_then(|v| v.as_bool())
            .unwrap_or(false);
        let tool_choice = value.get("tool_choice").and_then(Self::parse_tool_choice);
        let parallel_tool_calls = value.get("parallel_tool_calls").and_then(|v| v.as_bool());
        let reasoning_effort = value
            .get("reasoning_effort")
            .and_then(|v| v.as_str())
            .map(|s| s.to_string())
            .or_else(|| {
                value
                    .get("reasoning")
                    .and_then(|r| r.get("effort"))
                    .and_then(|effort| effort.as_str())
                    .map(|s| s.to_string())
            });

        let model = value
            .get("model")
            .and_then(|m| m.as_str())
            .unwrap_or(&self.model)
            .to_string();

        Some(LLMRequest {
            messages,
            system_prompt,
            tools,
            model,
            max_tokens,
            temperature,
            stream,
            tool_choice,
            parallel_tool_calls,
            parallel_tool_config: None,
            reasoning_effort,
        })
    }

    fn extract_content_text(content: &Value) -> String {
        match content {
            Value::String(text) => text.to_string(),
            Value::Array(parts) => parts
                .iter()
                .filter_map(|part| {
                    if let Some(text) = part.get("text").and_then(|t| t.as_str()) {
                        Some(text.to_string())
                    } else if let Some(Value::String(text)) = part.get("content") {
                        Some(text.clone())
                    } else {
                        None
                    }
                })
                .collect::<Vec<_>>()
                .join(""),
            _ => String::new(),
        }
    }

    fn parse_tool_choice(choice: &Value) -> Option<ToolChoice> {
        match choice {
            Value::String(value) => match value.as_str() {
                "auto" => Some(ToolChoice::auto()),
                "none" => Some(ToolChoice::none()),
                "required" => Some(ToolChoice::any()),
                _ => None,
            },
            Value::Object(map) => {
                let choice_type = map.get("type").and_then(|t| t.as_str())?;
                match choice_type {
                    "function" => map
                        .get("function")
                        .and_then(|f| f.get("name"))
                        .and_then(|n| n.as_str())
                        .map(|name| ToolChoice::function(name.to_string())),
                    "auto" => Some(ToolChoice::auto()),
                    "none" => Some(ToolChoice::none()),
                    "any" | "required" => Some(ToolChoice::any()),
                    _ => None,
                }
            }
            _ => None,
        }
    }

    fn convert_to_openai_format(&self, request: &LLMRequest) -> Result<Value, LLMError> {
        let mut messages = Vec::new();

        if let Some(system_prompt) = &request.system_prompt {
            messages.push(json!({
                "role": crate::config::constants::message_roles::SYSTEM,
                "content": system_prompt
            }));
        }

        for msg in &request.messages {
            let role = msg.role.as_openai_str();
            let mut message = json!({
                "role": role,
                "content": msg.content
            });

            if msg.role == MessageRole::Assistant {
                if let Some(tool_calls) = &msg.tool_calls {
                    if !tool_calls.is_empty() {
                        let tool_calls_json: Vec<Value> = tool_calls
                            .iter()
                            .map(|tc| {
                                json!({
                                    "id": tc.id,
                                    "type": "function",
                                    "function": {
                                        "name": tc.function.name,
                                        "arguments": tc.function.arguments
                                    }
                                })
                            })
                            .collect();
                        message["tool_calls"] = Value::Array(tool_calls_json);
                    }
                }
            }

            if msg.role == MessageRole::Tool {
                if let Some(tool_call_id) = &msg.tool_call_id {
                    message["tool_call_id"] = Value::String(tool_call_id.clone());
                }
            }

            messages.push(message);
        }

        if messages.is_empty() {
            let formatted_error = error_display::format_llm_error("OpenAI", "No messages provided");
            return Err(LLMError::InvalidRequest(formatted_error));
        }

        let mut openai_request = json!({
            "model": request.model,
            "messages": messages,
            "stream": request.stream
        });

        if let Some(max_tokens) = request.max_tokens {
            openai_request["max_tokens"] = json!(max_tokens);
        }

        if Self::supports_temperature_parameter(&request.model) {
            if let Some(temperature) = request.temperature {
                openai_request["temperature"] = json!(temperature);
            }
        }

        if let Some(tools) = &request.tools {
            if !tools.is_empty() {
<<<<<<< HEAD
                openai_request["tools"] = Value::Array(Self::serialize_tool_definitions(tools));
=======
                let tools_json: Vec<Value> = tools
                    .iter()
                    .map(|tool| {
                        json!({
                            "type": "function",
                            "name": tool.function.name,
                            "description": tool.function.description,
                            "parameters": tool.function.parameters
                        })
                    })
                    .collect();
                openai_request["tools"] = Value::Array(tools_json);
>>>>>>> 0fbb5cbc
            }
        }

        if let Some(tool_choice) = &request.tool_choice {
            openai_request["tool_choice"] = tool_choice.to_provider_format("openai");
        }

        if let Some(parallel) = request.parallel_tool_calls {
            openai_request["parallel_tool_calls"] = Value::Bool(parallel);
        }

        if let Some(effort) = request.reasoning_effort.as_deref() {
            if self.supports_reasoning_effort(&request.model) {
                openai_request["reasoning"] = json!({ "effort": effort });
            }
        }

        Ok(openai_request)
    }

    fn convert_to_openai_responses_format(&self, request: &LLMRequest) -> Result<Value, LLMError> {
        let input = if Self::is_gpt5_codex_model(&request.model) {
            build_codex_responses_input_openai(request)?
        } else {
            build_standard_responses_input_openai(request)?
        };

        if input.is_empty() {
            let formatted_error =
                error_display::format_llm_error("OpenAI", "No messages provided for Responses API");
            return Err(LLMError::InvalidRequest(formatted_error));
        }

        let mut openai_request = json!({
            "model": request.model,
            "input": input,
            "stream": request.stream
        });

        if let Some(max_tokens) = request.max_tokens {
            openai_request["max_output_tokens"] = json!(max_tokens);
        }

<<<<<<< HEAD
        if Self::supports_temperature_parameter(&request.model) {
            if let Some(temperature) = request.temperature {
                openai_request["temperature"] = json!(temperature);
            }
=======
        if let Some(temperature) = request.temperature {
            openai_request["temperature"] = json!(temperature);
>>>>>>> 0fbb5cbc
        }

        if let Some(tools) = &request.tools {
            if !tools.is_empty() {
<<<<<<< HEAD
                openai_request["tools"] = Value::Array(Self::serialize_tool_definitions(tools));
=======
                let tools_json: Vec<Value> = tools
                    .iter()
                    .map(|tool| {
                        json!({
                            "type": "function",
                            "name": tool.function.name,
                            "description": tool.function.description,
                            "parameters": tool.function.parameters
                        })
                    })
                    .collect();
                openai_request["tools"] = Value::Array(tools_json);
>>>>>>> 0fbb5cbc
            }
        }

        if let Some(tool_choice) = &request.tool_choice {
            openai_request["tool_choice"] = tool_choice.to_provider_format("openai");
        }

        if let Some(parallel) = request.parallel_tool_calls {
            openai_request["parallel_tool_calls"] = Value::Bool(parallel);
        }

        if let Some(effort) = request.reasoning_effort.as_deref() {
            if self.supports_reasoning_effort(&request.model) {
                openai_request["reasoning"] = json!({ "effort": effort });
            }
        }

        if Self::is_reasoning_model(&request.model) {
            openai_request["reasoning"] = json!({ "effort": "medium" });
        }

        Ok(openai_request)
    }

    fn parse_openai_response(&self, response_json: Value) -> Result<LLMResponse, LLMError> {
        let choices = response_json
            .get("choices")
            .and_then(|c| c.as_array())
            .ok_or_else(|| {
                let formatted_error = error_display::format_llm_error(
                    "OpenAI",
                    "Invalid response format: missing choices",
                );
                LLMError::Provider(formatted_error)
            })?;

        if choices.is_empty() {
            let formatted_error =
                error_display::format_llm_error("OpenAI", "No choices in response");
            return Err(LLMError::Provider(formatted_error));
        }

        let choice = &choices[0];
        let message = choice.get("message").ok_or_else(|| {
            let formatted_error = error_display::format_llm_error(
                "OpenAI",
                "Invalid response format: missing message",
            );
            LLMError::Provider(formatted_error)
        })?;

        let content = match message.get("content") {
            Some(Value::String(text)) => Some(text.to_string()),
            Some(Value::Array(parts)) => {
                let text = parts
                    .iter()
                    .filter_map(|part| part.get("text").and_then(|t| t.as_str()))
                    .collect::<Vec<_>>()
                    .join("");
                if text.is_empty() { None } else { Some(text) }
            }
            _ => None,
        };

        let tool_calls = message
            .get("tool_calls")
            .and_then(|tc| tc.as_array())
            .map(|calls| {
                calls
                    .iter()
                    .filter_map(|call| {
                        let id = call.get("id").and_then(|v| v.as_str())?;
                        let function = call.get("function")?;
                        let name = function.get("name").and_then(|v| v.as_str())?;
                        let arguments = function.get("arguments");
                        let serialized = arguments.map_or("{}".to_string(), |value| {
                            if value.is_string() {
                                value.as_str().unwrap_or("").to_string()
                            } else {
                                value.to_string()
                            }
                        });
                        Some(ToolCall::function(
                            id.to_string(),
                            name.to_string(),
                            serialized,
                        ))
                    })
                    .collect::<Vec<_>>()
            })
            .filter(|calls| !calls.is_empty());

        let reasoning = message
            .get("reasoning")
            .and_then(extract_reasoning_trace)
            .or_else(|| choice.get("reasoning").and_then(extract_reasoning_trace));

        let finish_reason = choice
            .get("finish_reason")
            .and_then(|fr| fr.as_str())
            .map(|fr| match fr {
                "stop" => FinishReason::Stop,
                "length" => FinishReason::Length,
                "tool_calls" => FinishReason::ToolCalls,
                "content_filter" => FinishReason::ContentFilter,
                other => FinishReason::Error(other.to_string()),
            })
            .unwrap_or(FinishReason::Stop);

        let usage = response_json
            .get("usage")
            .map(|usage_value| crate::llm::provider::Usage {
                prompt_tokens: usage_value
                    .get("prompt_tokens")
                    .and_then(|pt| pt.as_u64())
                    .unwrap_or(0) as u32,
                completion_tokens: usage_value
                    .get("completion_tokens")
                    .and_then(|ct| ct.as_u64())
                    .unwrap_or(0) as u32,
                total_tokens: usage_value
                    .get("total_tokens")
                    .and_then(|tt| tt.as_u64())
                    .unwrap_or(0) as u32,
            });

        Ok(LLMResponse {
            content,
            tool_calls,
            usage,
            finish_reason,
            reasoning,
        })
    }

    fn parse_openai_responses_response(
        &self,
        response_json: Value,
    ) -> Result<LLMResponse, LLMError> {
        let output = response_json
            .get("output")
            .and_then(|value| value.as_array())
            .ok_or_else(|| {
                let formatted_error = error_display::format_llm_error(
                    "OpenAI",
                    "Invalid response format: missing output",
                );
                LLMError::Provider(formatted_error)
            })?;

        if output.is_empty() {
            let formatted_error =
                error_display::format_llm_error("OpenAI", "No output in response");
            return Err(LLMError::Provider(formatted_error));
        }

        let mut content_fragments = Vec::new();
        let mut reasoning_fragments = Vec::new();
        let mut tool_calls_vec = Vec::new();

        for item in output {
            let item_type = item
                .get("type")
                .and_then(|value| value.as_str())
                .unwrap_or("");
            if item_type != "message" {
                continue;
            }

            if let Some(content_array) = item.get("content").and_then(|value| value.as_array()) {
                for entry in content_array {
                    let entry_type = entry
                        .get("type")
                        .and_then(|value| value.as_str())
                        .unwrap_or("");
                    match entry_type {
                        "output_text" | "text" => {
                            if let Some(text) = entry.get("text").and_then(|value| value.as_str()) {
                                if !text.is_empty() {
                                    content_fragments.push(text.to_string());
                                }
                            }
                        }
                        "reasoning" => {
                            if let Some(text) = entry.get("text").and_then(|value| value.as_str()) {
                                if !text.is_empty() {
                                    reasoning_fragments.push(text.to_string());
                                }
                            }
                        }
                        "tool_call" => {
                            let (name_value, arguments_value) = if let Some(function) =
                                entry.get("function").and_then(|value| value.as_object())
                            {
                                let name = function.get("name").and_then(|value| value.as_str());
                                let arguments = function.get("arguments");
                                (name, arguments)
                            } else {
                                let name = entry.get("name").and_then(|value| value.as_str());
                                let arguments = entry.get("arguments");
                                (name, arguments)
                            };

                            if let Some(name) = name_value {
                                let id = entry
                                    .get("id")
                                    .and_then(|value| value.as_str())
                                    .unwrap_or_else(|| "");
                                let serialized =
                                    arguments_value.map_or("{}".to_string(), |value| {
                                        if value.is_string() {
                                            value.as_str().unwrap_or("").to_string()
                                        } else {
                                            value.to_string()
                                        }
                                    });
                                tool_calls_vec.push(ToolCall::function(
                                    id.to_string(),
                                    name.to_string(),
                                    serialized,
                                ));
                            }
                        }
                        _ => {}
                    }
                }
            }
        }

        let content = if content_fragments.is_empty() {
            None
        } else {
            Some(content_fragments.join(""))
        };

        let reasoning = if reasoning_fragments.is_empty() {
            None
        } else {
            Some(reasoning_fragments.join(""))
        };

        let tool_calls = if tool_calls_vec.is_empty() {
            None
        } else {
            Some(tool_calls_vec)
        };

        let usage = response_json
            .get("usage")
            .map(|usage_value| crate::llm::provider::Usage {
                prompt_tokens: usage_value
                    .get("input_tokens")
                    .and_then(|pt| pt.as_u64())
                    .unwrap_or(0) as u32,
                completion_tokens: usage_value
                    .get("output_tokens")
                    .and_then(|ct| ct.as_u64())
                    .unwrap_or(0) as u32,
                total_tokens: usage_value
                    .get("total_tokens")
                    .and_then(|tt| tt.as_u64())
                    .unwrap_or(0) as u32,
            });

        let stop_reason = response_json
            .get("stop_reason")
            .and_then(|value| value.as_str())
            .or_else(|| {
                output
                    .iter()
                    .find_map(|item| item.get("stop_reason").and_then(|value| value.as_str()))
            })
            .unwrap_or("stop");

        let finish_reason = match stop_reason {
            "stop" => FinishReason::Stop,
            "max_output_tokens" | "length" => FinishReason::Length,
            "tool_use" | "tool_calls" => FinishReason::ToolCalls,
            other => FinishReason::Error(other.to_string()),
        };

        Ok(LLMResponse {
            content,
            tool_calls,
            usage,
            finish_reason,
            reasoning,
        })
    }
}

fn build_standard_responses_input_openai(request: &LLMRequest) -> Result<Vec<Value>, LLMError> {
    let mut input = Vec::new();

    if let Some(system_prompt) = &request.system_prompt {
        if !system_prompt.trim().is_empty() {
            input.push(json!({
                "role": "developer",
                "content": [{
                    "type": "input_text",
                    "text": system_prompt.clone()
                }]
            }));
        }
    }

    for msg in &request.messages {
        match msg.role {
            MessageRole::System => {
                if !msg.content.trim().is_empty() {
                    input.push(json!({
                        "role": "developer",
                        "content": [{
                            "type": "input_text",
                            "text": msg.content.clone()
                        }]
                    }));
                }
            }
            MessageRole::User => {
                input.push(json!({
                    "role": "user",
                    "content": [{
                        "type": "input_text",
                        "text": msg.content.clone()
                    }]
                }));
            }
            MessageRole::Assistant => {
                let mut content_parts = Vec::new();
                if !msg.content.is_empty() {
                    content_parts.push(json!({
                        "type": "output_text",
                        "text": msg.content.clone()
                    }));
                }

                if let Some(tool_calls) = &msg.tool_calls {
                    for call in tool_calls {
                        content_parts.push(json!({
                            "type": "tool_call",
                            "id": call.id.clone(),
                            "function": {
                                "name": call.function.name.clone(),
                                "arguments": call.function.arguments.clone()
                            }
                        }));
                    }
                }

                if !content_parts.is_empty() {
                    input.push(json!({
                        "role": "assistant",
                        "content": content_parts
                    }));
                }
            }
            MessageRole::Tool => {
                let tool_call_id = msg.tool_call_id.clone().ok_or_else(|| {
                    let formatted_error = error_display::format_llm_error(
                        "OpenAI",
                        "Tool messages must include tool_call_id for Responses API",
                    );
                    LLMError::InvalidRequest(formatted_error)
                })?;

                let mut tool_content = Vec::new();
                if !msg.content.trim().is_empty() {
                    tool_content.push(json!({
                        "type": "output_text",
                        "text": msg.content.clone()
                    }));
                }

                let mut tool_result = json!({
                    "type": "tool_result",
                    "tool_call_id": tool_call_id
                });

                if !tool_content.is_empty() {
                    if let Value::Object(ref mut map) = tool_result {
                        map.insert("content".to_string(), json!(tool_content));
                    }
                }

                input.push(json!({
                    "role": "tool",
                    "content": [tool_result]
                }));
            }
        }
    }

    Ok(input)
}

fn build_codex_responses_input_openai(request: &LLMRequest) -> Result<Vec<Value>, LLMError> {
    let mut additional_guidance = Vec::new();

    if let Some(system_prompt) = &request.system_prompt {
        let trimmed = system_prompt.trim();
        if !trimmed.is_empty() {
            additional_guidance.push(trimmed.to_string());
        }
    }

    let mut input = Vec::new();

    for msg in &request.messages {
        match msg.role {
            MessageRole::System => {
                let trimmed = msg.content.trim();
                if !trimmed.is_empty() {
                    additional_guidance.push(trimmed.to_string());
                }
            }
            MessageRole::User => {
                input.push(json!({
                    "role": "user",
                    "content": [{
                        "type": "input_text",
                        "text": msg.content.clone()
                    }]
                }));
            }
            MessageRole::Assistant => {
                let mut content_parts = Vec::new();
                if !msg.content.is_empty() {
                    content_parts.push(json!({
                        "type": "output_text",
                        "text": msg.content.clone()
                    }));
                }

                if let Some(tool_calls) = &msg.tool_calls {
                    for call in tool_calls {
                        content_parts.push(json!({
                            "type": "tool_call",
                            "id": call.id.clone(),
                            "function": {
                                "name": call.function.name.clone(),
                                "arguments": call.function.arguments.clone()
                            }
                        }));
                    }
                }

                if !content_parts.is_empty() {
                    input.push(json!({
                        "role": "assistant",
                        "content": content_parts
                    }));
                }
            }
            MessageRole::Tool => {
                let tool_call_id = msg.tool_call_id.clone().ok_or_else(|| {
                    let formatted_error = error_display::format_llm_error(
                        "OpenAI",
                        "Tool messages must include tool_call_id for Responses API",
                    );
                    LLMError::InvalidRequest(formatted_error)
                })?;

                let mut tool_content = Vec::new();
                if !msg.content.trim().is_empty() {
                    tool_content.push(json!({
                        "type": "output_text",
                        "text": msg.content.clone()
                    }));
                }

                let mut tool_result = json!({
                    "type": "tool_result",
                    "tool_call_id": tool_call_id
                });

                if !tool_content.is_empty() {
                    if let Value::Object(ref mut map) = tool_result {
                        map.insert("content".to_string(), json!(tool_content));
                    }
                }

                input.push(json!({
                    "role": "tool",
                    "content": [tool_result]
                }));
            }
        }
    }

    let developer_prompt = gpt5_codex_developer_prompt(&additional_guidance);
    input.insert(
        0,
        json!({
            "role": "developer",
            "content": [{
                "type": "input_text",
                "text": developer_prompt
            }]
        }),
    );

    Ok(input)
}

#[async_trait]
impl LLMProvider for OpenAIProvider {
    fn name(&self) -> &str {
        "openai"
    }

    fn supports_reasoning(&self, _model: &str) -> bool {
        false
    }

    fn supports_reasoning_effort(&self, model: &str) -> bool {
        let requested = if model.trim().is_empty() {
            self.model.as_str()
        } else {
            model
        };
        models::openai::REASONING_MODELS
            .iter()
            .any(|candidate| *candidate == requested)
    }

    async fn generate(&self, request: LLMRequest) -> Result<LLMResponse, LLMError> {
        let mut request = request;
        if request.model.trim().is_empty() {
            request.model = self.model.clone();
        }
<<<<<<< HEAD

        if Self::uses_responses_api(&request.model) {
            let openai_request = self.convert_to_openai_responses_format(&request)?;
            let url = format!("{}/responses", self.base_url);

            let response = self
                .http_client
                .post(&url)
                .bearer_auth(&self.api_key)
                .json(&openai_request)
                .send()
                .await
                .map_err(|e| {
                    let formatted_error =
                        error_display::format_llm_error("OpenAI", &format!("Network error: {}", e));
                    LLMError::Network(formatted_error)
                })?;

            if !response.status().is_success() {
                let status = response.status();
                let error_text = response.text().await.unwrap_or_default();

=======

        if Self::uses_responses_api(&request.model) {
            let openai_request = self.convert_to_openai_responses_format(&request)?;
            let url = format!("{}/responses", self.base_url);

            let response = self
                .http_client
                .post(&url)
                .bearer_auth(&self.api_key)
                .json(&openai_request)
                .send()
                .await
                .map_err(|e| {
                    let formatted_error =
                        error_display::format_llm_error("OpenAI", &format!("Network error: {}", e));
                    LLMError::Network(formatted_error)
                })?;

            if !response.status().is_success() {
                let status = response.status();
                let error_text = response.text().await.unwrap_or_default();

>>>>>>> 0fbb5cbc
                if status.as_u16() == 429
                    || error_text.contains("insufficient_quota")
                    || error_text.contains("quota")
                    || error_text.contains("rate limit")
                {
                    return Err(LLMError::RateLimit);
                }

                let formatted_error = error_display::format_llm_error(
                    "OpenAI",
                    &format!("HTTP {}: {}", status, error_text),
                );
                return Err(LLMError::Provider(formatted_error));
            }

            let openai_response: Value = response.json().await.map_err(|e| {
                let formatted_error = error_display::format_llm_error(
                    "OpenAI",
                    &format!("Failed to parse response: {}", e),
                );
                LLMError::Provider(formatted_error)
            })?;

            self.parse_openai_responses_response(openai_response)
        } else {
            let openai_request = self.convert_to_openai_format(&request)?;
            let url = format!("{}/chat/completions", self.base_url);

            let response = self
                .http_client
                .post(&url)
                .bearer_auth(&self.api_key)
                .json(&openai_request)
                .send()
                .await
                .map_err(|e| {
                    let formatted_error =
                        error_display::format_llm_error("OpenAI", &format!("Network error: {}", e));
                    LLMError::Network(formatted_error)
                })?;
<<<<<<< HEAD

            if !response.status().is_success() {
                let status = response.status();
                let error_text = response.text().await.unwrap_or_default();

=======

            if !response.status().is_success() {
                let status = response.status();
                let error_text = response.text().await.unwrap_or_default();

>>>>>>> 0fbb5cbc
                if status.as_u16() == 429
                    || error_text.contains("insufficient_quota")
                    || error_text.contains("quota")
                    || error_text.contains("rate limit")
                {
                    return Err(LLMError::RateLimit);
                }

                let formatted_error = error_display::format_llm_error(
                    "OpenAI",
                    &format!("HTTP {}: {}", status, error_text),
                );
                return Err(LLMError::Provider(formatted_error));
            }

            let openai_response: Value = response.json().await.map_err(|e| {
                let formatted_error = error_display::format_llm_error(
                    "OpenAI",
                    &format!("Failed to parse response: {}", e),
                );
                LLMError::Provider(formatted_error)
            })?;

            self.parse_openai_response(openai_response)
        }
    }

    fn supported_models(&self) -> Vec<String> {
        models::openai::SUPPORTED_MODELS
            .iter()
            .map(|s| s.to_string())
            .collect()
    }

    fn validate_request(&self, request: &LLMRequest) -> Result<(), LLMError> {
        if request.messages.is_empty() {
            let formatted_error =
                error_display::format_llm_error("OpenAI", "Messages cannot be empty");
            return Err(LLMError::InvalidRequest(formatted_error));
        }

        if !self.supported_models().contains(&request.model) {
            let formatted_error = error_display::format_llm_error(
                "OpenAI",
                &format!("Unsupported model: {}", request.model),
            );
            return Err(LLMError::InvalidRequest(formatted_error));
        }

        for message in &request.messages {
            if let Err(err) = message.validate_for_provider("openai") {
                let formatted = error_display::format_llm_error("OpenAI", &err);
                return Err(LLMError::InvalidRequest(formatted));
            }
        }

        Ok(())
    }
}

#[async_trait]
impl LLMClient for OpenAIProvider {
    async fn generate(&mut self, prompt: &str) -> Result<llm_types::LLMResponse, LLMError> {
        let request = self.parse_client_prompt(prompt);
        let request_model = request.model.clone();
        let response = LLMProvider::generate(self, request).await?;

        Ok(llm_types::LLMResponse {
            content: response.content.unwrap_or_default(),
            model: request_model,
            usage: response.usage.map(|u| llm_types::Usage {
                prompt_tokens: u.prompt_tokens as usize,
                completion_tokens: u.completion_tokens as usize,
                total_tokens: u.total_tokens as usize,
            }),
            reasoning: response.reasoning,
        })
    }

    fn backend_kind(&self) -> llm_types::BackendKind {
        llm_types::BackendKind::OpenAI
    }

    fn model_id(&self) -> &str {
        &self.model
    }
}<|MERGE_RESOLUTION|>--- conflicted
+++ resolved
@@ -30,45 +30,10 @@
             .any(|candidate| *candidate == model)
     }
 
-<<<<<<< HEAD
-    fn is_openai_gpt_model(model: &str) -> bool {
-        matches!(
-            model,
-            models::openai::GPT_5
-                | models::openai::GPT_5_CODEX
-                | models::openai::GPT_5_MINI
-                | models::openai::GPT_5_NANO
-        )
-    }
-
-    fn supports_temperature_parameter(model: &str) -> bool {
-        !Self::is_openai_gpt_model(model)
-    }
-
-=======
->>>>>>> 0fbb5cbc
     fn uses_responses_api(model: &str) -> bool {
         Self::is_gpt5_codex_model(model)
     }
 
-<<<<<<< HEAD
-    fn serialize_tool_definition(tool: &ToolDefinition) -> Value {
-        json!({
-            "type": tool.tool_type.clone(),
-            "function": {
-                "name": tool.function.name.clone(),
-                "description": tool.function.description.clone(),
-                "parameters": tool.function.parameters.clone(),
-            }
-        })
-    }
-
-    fn serialize_tool_definitions(tools: &[ToolDefinition]) -> Vec<Value> {
-        tools.iter().map(Self::serialize_tool_definition).collect()
-    }
-
-=======
->>>>>>> 0fbb5cbc
     pub fn new(api_key: String) -> Self {
         Self::with_model(api_key, models::openai::DEFAULT_MODEL.to_string())
     }
@@ -414,9 +379,6 @@
 
         if let Some(tools) = &request.tools {
             if !tools.is_empty() {
-<<<<<<< HEAD
-                openai_request["tools"] = Value::Array(Self::serialize_tool_definitions(tools));
-=======
                 let tools_json: Vec<Value> = tools
                     .iter()
                     .map(|tool| {
@@ -429,7 +391,6 @@
                     })
                     .collect();
                 openai_request["tools"] = Value::Array(tools_json);
->>>>>>> 0fbb5cbc
             }
         }
 
@@ -473,22 +434,12 @@
             openai_request["max_output_tokens"] = json!(max_tokens);
         }
 
-<<<<<<< HEAD
-        if Self::supports_temperature_parameter(&request.model) {
-            if let Some(temperature) = request.temperature {
-                openai_request["temperature"] = json!(temperature);
-            }
-=======
         if let Some(temperature) = request.temperature {
             openai_request["temperature"] = json!(temperature);
->>>>>>> 0fbb5cbc
         }
 
         if let Some(tools) = &request.tools {
             if !tools.is_empty() {
-<<<<<<< HEAD
-                openai_request["tools"] = Value::Array(Self::serialize_tool_definitions(tools));
-=======
                 let tools_json: Vec<Value> = tools
                     .iter()
                     .map(|tool| {
@@ -501,7 +452,6 @@
                     })
                     .collect();
                 openai_request["tools"] = Value::Array(tools_json);
->>>>>>> 0fbb5cbc
             }
         }
 
@@ -1033,7 +983,6 @@
         if request.model.trim().is_empty() {
             request.model = self.model.clone();
         }
-<<<<<<< HEAD
 
         if Self::uses_responses_api(&request.model) {
             let openai_request = self.convert_to_openai_responses_format(&request)?;
@@ -1056,11 +1005,33 @@
                 let status = response.status();
                 let error_text = response.text().await.unwrap_or_default();
 
-=======
-
-        if Self::uses_responses_api(&request.model) {
-            let openai_request = self.convert_to_openai_responses_format(&request)?;
-            let url = format!("{}/responses", self.base_url);
+                if status.as_u16() == 429
+                    || error_text.contains("insufficient_quota")
+                    || error_text.contains("quota")
+                    || error_text.contains("rate limit")
+                {
+                    return Err(LLMError::RateLimit);
+                }
+
+                let formatted_error = error_display::format_llm_error(
+                    "OpenAI",
+                    &format!("HTTP {}: {}", status, error_text),
+                );
+                return Err(LLMError::Provider(formatted_error));
+            }
+
+            let openai_response: Value = response.json().await.map_err(|e| {
+                let formatted_error = error_display::format_llm_error(
+                    "OpenAI",
+                    &format!("Failed to parse response: {}", e),
+                );
+                LLMError::Provider(formatted_error)
+            })?;
+
+            self.parse_openai_responses_response(openai_response)
+        } else {
+            let openai_request = self.convert_to_openai_format(&request)?;
+            let url = format!("{}/chat/completions", self.base_url);
 
             let response = self
                 .http_client
@@ -1079,60 +1050,6 @@
                 let status = response.status();
                 let error_text = response.text().await.unwrap_or_default();
 
->>>>>>> 0fbb5cbc
-                if status.as_u16() == 429
-                    || error_text.contains("insufficient_quota")
-                    || error_text.contains("quota")
-                    || error_text.contains("rate limit")
-                {
-                    return Err(LLMError::RateLimit);
-                }
-
-                let formatted_error = error_display::format_llm_error(
-                    "OpenAI",
-                    &format!("HTTP {}: {}", status, error_text),
-                );
-                return Err(LLMError::Provider(formatted_error));
-            }
-
-            let openai_response: Value = response.json().await.map_err(|e| {
-                let formatted_error = error_display::format_llm_error(
-                    "OpenAI",
-                    &format!("Failed to parse response: {}", e),
-                );
-                LLMError::Provider(formatted_error)
-            })?;
-
-            self.parse_openai_responses_response(openai_response)
-        } else {
-            let openai_request = self.convert_to_openai_format(&request)?;
-            let url = format!("{}/chat/completions", self.base_url);
-
-            let response = self
-                .http_client
-                .post(&url)
-                .bearer_auth(&self.api_key)
-                .json(&openai_request)
-                .send()
-                .await
-                .map_err(|e| {
-                    let formatted_error =
-                        error_display::format_llm_error("OpenAI", &format!("Network error: {}", e));
-                    LLMError::Network(formatted_error)
-                })?;
-<<<<<<< HEAD
-
-            if !response.status().is_success() {
-                let status = response.status();
-                let error_text = response.text().await.unwrap_or_default();
-
-=======
-
-            if !response.status().is_success() {
-                let status = response.status();
-                let error_text = response.text().await.unwrap_or_default();
-
->>>>>>> 0fbb5cbc
                 if status.as_u16() == 429
                     || error_text.contains("insufficient_quota")
                     || error_text.contains("quota")
